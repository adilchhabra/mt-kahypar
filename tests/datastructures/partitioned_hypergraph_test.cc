--- conflicted
+++ resolved
@@ -62,11 +62,6 @@
     initializePartition();
   }
 
-<<<<<<< HEAD
-  static void SetUpTestSuite() {
-    TBBNumaArena::instance(HardwareTopology::instance().num_cpus());
-  }
-
   void initializePartition() {
     if ( hypergraph.nodeIsEnabled(0) ) partitioned_hypergraph.setNodePart(0, 0);
     if ( hypergraph.nodeIsEnabled(1) ) partitioned_hypergraph.setNodePart(1, 0);
@@ -77,8 +72,6 @@
     if ( hypergraph.nodeIsEnabled(6) ) partitioned_hypergraph.setNodePart(6, 2);
   }
 
-=======
->>>>>>> 74102784
   void verifyPartitionPinCounts(const HyperedgeID he,
                                 const std::vector<HypernodeID>& expected_pin_counts) {
     ASSERT(expected_pin_counts.size() == static_cast<size_t>(partitioned_hypergraph.k()));
