--- conflicted
+++ resolved
@@ -25,15 +25,8 @@
 using ::testing::Test;
 
 namespace mt_kahypar {
-<<<<<<< HEAD
-using TestTypeTraits = ds::TestTypeTraits<2>;
-using PartitionedHyperGraph = typename TestTypeTraits::PartitionedHyperGraph;
-using Coarsener = MultilevelCoarsenerT<TestTypeTraits, HeavyEdgeScore,
-                                       NoWeightPenalty, BestRatingWithoutTieBreaking>;
-=======
-using PartitionedHyperGraph = mt_kahypar::PartitionedHypergraph<>;
+using PartitionedHyperGraph = mt_kahypar::PartitionedHypergraph;
 using Coarsener = MultilevelCoarsener<HeavyEdgeScore, NoWeightPenalty, BestRatingWithoutTieBreaking>;
->>>>>>> cadddb90
 
 TEST_F(ACoarsener, DecreasesNumberOfPins) {
   context.coarsening.contraction_limit = 4;
