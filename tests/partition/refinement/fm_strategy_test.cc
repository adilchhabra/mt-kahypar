--- conflicted
+++ resolved
@@ -66,11 +66,7 @@
   for (HypernodeID u : hg.nodes()) {
     phg.setOnlyNodePart(u, distr(rng));
   }
-<<<<<<< HEAD
-  phg.initializePartition(0);
-=======
   phg.initializePartition();
->>>>>>> 8d1f6ee6
   phg.initializeGainCache();
 
 
@@ -118,13 +114,8 @@
   for (HypernodeID u : hg.nodes()) {
     phg.setOnlyNodePart(u, distr(rng));
   }
-<<<<<<< HEAD
-  phg.initializePartition(0);
+  phg.initializePartition();
   phg.initializeGainCache();
-=======
-  phg.initializePartition();
-    phg.initializeGainCache();
->>>>>>> 8d1f6ee6
 
   context.refinement.fm.algorithm = FMAlgorithm::fm_gain_delta; // use this one because it allocates the most memory in shared data!
 
