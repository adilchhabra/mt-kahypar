/*******************************************************************************
 * This file is part of KaHyPar.
 *
 * Copyright (C) 2019 Tobias Heuer <tobias.heuer@kit.edu>
 *
 * KaHyPar is free software: you can redistribute it and/or modify
 * it under the terms of the GNU General Public License as published by
 * the Free Software Foundation, either version 3 of the License, or
 * (at your option) any later version.
 *
 * KaHyPar is distributed in the hope that it will be useful,
 * but WITHOUT ANY WARRANTY; without even the implied warranty of
 * MERCHANTABILITY or FITNESS FOR A PARTICULAR PURPOSE.  See the
 * GNU General Public License for more details.
 *
 * You should have received a copy of the GNU General Public License
 * along with KaHyPar.  If not, see <http://www.gnu.org/licenses/>.
 *
 ******************************************************************************/

#include "gmock/gmock.h"

#include "tests/datastructures/hypergraph_fixtures.h"
#include "mt-kahypar/partition/context.h"
#include "mt-kahypar/partition/refinement/policies/gain_policy.h"

using ::testing::Test;

namespace mt_kahypar {

template <template <typename> class GainPolicy, PartitionID K>
class AGainPolicy : public Test {
 public:
  using GainCalculator = GainPolicy<PartitionedHypergraph>;

  AGainPolicy() :
<<<<<<< HEAD
    hg(HypergraphFactory::construct(7 , 4, { {0, 2}, {0, 1, 3, 4}, {3, 4, 6}, {2, 5, 6} })),
=======
    hg(HypergraphFactory::construct(
      7 , 4, { {0, 2}, {0, 1, 3, 4}, {3, 4, 6}, {2, 5, 6} })),
>>>>>>> 8d1f6ee6
    context(),
    gain(nullptr) {
    context.partition.k = K;
    context.partition.max_part_weights.assign(K, std::numeric_limits<HypernodeWeight>::max());
    gain = std::make_unique<GainCalculator>(context, true  /* disable randomization */);
    hypergraph = PartitionedHypergraph(K, hg, parallel_tag_t());
  }

  void assignPartitionIDs(const std::vector<PartitionID>& part_ids) {
    HypernodeID hn = 0;
    for (const PartitionID& part : part_ids) {
      ASSERT(part < K);
      hypergraph.setNodePart(hn++, part);
    }
  }

  Hypergraph hg;
  PartitionedHypergraph hypergraph;
  Context context;
  std::unique_ptr<GainCalculator> gain;
};

using AKm1PolicyK2 = AGainPolicy<Km1Policy, 2>;

TEST_F(AKm1PolicyK2, ComputesCorrectMoveGainForVertex1) {
  assignPartitionIDs({ 1, 0, 0, 0, 0, 1, 1 });
  Move move = gain->computeMaxGainMove(hypergraph, 0);
  ASSERT_EQ(1, move.from);
  ASSERT_EQ(0, move.to);
  ASSERT_EQ(-2, move.gain);
}

TEST_F(AKm1PolicyK2, ComputesCorrectObjectiveDelta1) {
  assignPartitionIDs({ 1, 0, 0, 0, 0, 1, 1 });
  ASSERT_TRUE(hypergraph.changeNodePart(0, 1, 0,
                                        [&](const HyperedgeID he,
                                            const HyperedgeWeight edge_weight,
                                            const HypernodeID edge_size,
                                            const HypernodeID pin_count_in_from_part_after,
                                            const HypernodeID pin_count_in_to_part_after) {
      gain->computeDeltaForHyperedge(he, edge_weight, edge_size,
                                     pin_count_in_from_part_after, pin_count_in_to_part_after);
    }));
  ASSERT_EQ(-2, gain->delta());
}

TEST_F(AKm1PolicyK2, ComputesCorrectMoveGainForVertex2) {
  assignPartitionIDs({ 0, 0, 0, 1, 0, 1, 1 });
  Move move = gain->computeMaxGainMove(hypergraph, 3);
  ASSERT_EQ(1, move.from);
  ASSERT_EQ(0, move.to);
  ASSERT_EQ(-1, move.gain);
}

TEST_F(AKm1PolicyK2, ComputesCorrectObjectiveDelta2) {
  assignPartitionIDs({ 0, 0, 0, 1, 0, 1, 1 });
  ASSERT_TRUE(hypergraph.changeNodePart(3, 1, 0,
                                        [&](const HyperedgeID he,
                                            const HyperedgeWeight edge_weight,
                                            const HypernodeID edge_size,
                                            const HypernodeID pin_count_in_from_part_after,
                                            const HypernodeID pin_count_in_to_part_after) {
      gain->computeDeltaForHyperedge(he, edge_weight, edge_size,
                                     pin_count_in_from_part_after, pin_count_in_to_part_after);
    }));
  ASSERT_EQ(-1, gain->delta());
}

TEST_F(AKm1PolicyK2, ComputesCorrectMoveGainForVertex3) {
  assignPartitionIDs({ 0, 0, 0, 0, 0, 1, 1 });
  Move move = gain->computeMaxGainMove(hypergraph, 4);
  ASSERT_EQ(0, move.from);
  ASSERT_EQ(0, move.to);
  ASSERT_EQ(0, move.gain);
}

using ACutPolicyK2 = AGainPolicy<CutPolicy, 2>;

TEST_F(ACutPolicyK2, ComputesCorrectMoveGainForVertex1) {
  assignPartitionIDs({ 1, 0, 0, 0, 0, 1, 1 });
  Move move = gain->computeMaxGainMove(hypergraph, 0);
  ASSERT_EQ(1, move.from);
  ASSERT_EQ(0, move.to);
  ASSERT_EQ(-2, move.gain);
}

TEST_F(ACutPolicyK2, ComputesCorrectObjectiveDelta1) {
  assignPartitionIDs({ 1, 0, 0, 0, 0, 1, 1 });
  ASSERT_TRUE(hypergraph.changeNodePart(0, 1, 0,
                                        [&](const HyperedgeID he,
                                            const HyperedgeWeight edge_weight,
                                            const HypernodeID edge_size,
                                            const HypernodeID pin_count_in_from_part_after,
                                            const HypernodeID pin_count_in_to_part_after) {
      gain->computeDeltaForHyperedge(he, edge_weight, edge_size,
                                     pin_count_in_from_part_after, pin_count_in_to_part_after);
    }));
  ASSERT_EQ(-2, gain->delta());
}

TEST_F(ACutPolicyK2, ComputesCorrectMoveGainForVertex2) {
  assignPartitionIDs({ 0, 0, 0, 1, 0, 1, 1 });
  Move move = gain->computeMaxGainMove(hypergraph, 3);
  ASSERT_EQ(1, move.from);
  ASSERT_EQ(0, move.to);
  ASSERT_EQ(-1, move.gain);
}

TEST_F(ACutPolicyK2, ComputesCorrectObjectiveDelta2) {
  assignPartitionIDs({ 0, 0, 0, 1, 0, 1, 1 });
  ASSERT_TRUE(hypergraph.changeNodePart(3, 1, 0,
                                        [&](const HyperedgeID he,
                                            const HyperedgeWeight edge_weight,
                                            const HypernodeID edge_size,
                                            const HypernodeID pin_count_in_from_part_after,
                                            const HypernodeID pin_count_in_to_part_after) {
      gain->computeDeltaForHyperedge(he, edge_weight, edge_size,
                                     pin_count_in_from_part_after, pin_count_in_to_part_after);
    }));
  ASSERT_EQ(-1, gain->delta());
}

TEST_F(ACutPolicyK2, ComputesCorrectMoveGainForVertex3) {
  assignPartitionIDs({ 0, 0, 0, 0, 0, 1, 1 });
  Move move = gain->computeMaxGainMove(hypergraph, 4);
  ASSERT_EQ(0, move.from);
  ASSERT_EQ(0, move.to);
  ASSERT_EQ(0, move.gain);
}

using AKm1PolicyK4 = AGainPolicy<Km1Policy, 4>;

TEST_F(AKm1PolicyK4, ComputesCorrectMoveGainForVertex1) {
  assignPartitionIDs({ 0, 1, 2, 3, 3, 1, 2 });
  Move move = gain->computeMaxGainMove(hypergraph, 0);
  ASSERT_EQ(0, move.from);
  ASSERT_EQ(1, move.to);
  ASSERT_EQ(-1, move.gain);
}

TEST_F(AKm1PolicyK4, ComputesCorrectObjectiveDelta1) {
  assignPartitionIDs({ 0, 1, 2, 3, 3, 1, 2 });
  ASSERT_TRUE(hypergraph.changeNodePart(0, 0, 1,
                                        [&](const HyperedgeID he,
                                            const HyperedgeWeight edge_weight,
                                            const HypernodeID edge_size,
                                            const HypernodeID pin_count_in_from_part_after,
                                            const HypernodeID pin_count_in_to_part_after) {
      gain->computeDeltaForHyperedge(he, edge_weight, edge_size,
                                     pin_count_in_from_part_after, pin_count_in_to_part_after);
    }));
  ASSERT_EQ(-1, gain->delta());
}

TEST_F(AKm1PolicyK4, ComputesCorrectMoveGainForVertex2) {
  assignPartitionIDs({ 0, 3, 1, 2, 2, 0, 3 });
  Move move = gain->computeMaxGainMove(hypergraph, 6);
  ASSERT_EQ(3, move.from);
  ASSERT_EQ(0, move.to);
  ASSERT_EQ(-1, move.gain);
}

TEST_F(AKm1PolicyK4, ComputesCorrectObjectiveDelta2) {
  assignPartitionIDs({ 0, 3, 1, 2, 2, 0, 3 });
  ASSERT_TRUE(hypergraph.changeNodePart(6, 3, 0,
                                        [&](const HyperedgeID he,
                                            const HyperedgeWeight edge_weight,
                                            const HypernodeID edge_size,
                                            const HypernodeID pin_count_in_from_part_after,
                                            const HypernodeID pin_count_in_to_part_after) {
      gain->computeDeltaForHyperedge(he, edge_weight, edge_size,
                                     pin_count_in_from_part_after, pin_count_in_to_part_after);
    }));
  ASSERT_EQ(-1, gain->delta());
}

TEST_F(AKm1PolicyK4, ComputesCorrectMoveGainForVertex3) {
  assignPartitionIDs({ 0, 3, 1, 2, 2, 0, 3 });
  Move move = gain->computeMaxGainMove(hypergraph, 3);
  ASSERT_EQ(2, move.from);
  ASSERT_EQ(2, move.to);
  ASSERT_EQ(0, move.gain);
}

using ACutPolicyK4 = AGainPolicy<CutPolicy, 4>;

TEST_F(ACutPolicyK4, ComputesCorrectMoveGainForVertex1) {
  assignPartitionIDs({ 0, 1, 2, 3, 3, 1, 2 });
  Move move = gain->computeMaxGainMove(hypergraph, 0);
  ASSERT_EQ(0, move.from);
  ASSERT_EQ(2, move.to);
  ASSERT_EQ(-1, move.gain);
}

TEST_F(ACutPolicyK4, ComputesCorrectObjectiveDelta1) {
  assignPartitionIDs({ 0, 1, 2, 3, 3, 1, 2 });
  ASSERT_TRUE(hypergraph.changeNodePart(0, 0, 2,
                                        [&](const HyperedgeID he,
                                            const HyperedgeWeight edge_weight,
                                            const HypernodeID edge_size,
                                            const HypernodeID pin_count_in_from_part_after,
                                            const HypernodeID pin_count_in_to_part_after) {
      gain->computeDeltaForHyperedge(he, edge_weight, edge_size,
                                     pin_count_in_from_part_after, pin_count_in_to_part_after);
    }));
  ASSERT_EQ(-1, gain->delta());
}

TEST_F(ACutPolicyK4, ComputesCorrectMoveGainForVertex2) {
  assignPartitionIDs({ 0, 3, 1, 2, 2, 0, 3 });
  Move move = gain->computeMaxGainMove(hypergraph, 6);
  ASSERT_EQ(3, move.from);
  ASSERT_EQ(2, move.to);
  ASSERT_EQ(-1, move.gain);
}

TEST_F(ACutPolicyK4, ComputesCorrectObjectiveDelta2) {
  assignPartitionIDs({ 0, 3, 1, 2, 2, 0, 3 });
  ASSERT_TRUE(hypergraph.changeNodePart(6, 3, 2,
                                        [&](const HyperedgeID he,
                                            const HyperedgeWeight edge_weight,
                                            const HypernodeID edge_size,
                                            const HypernodeID pin_count_in_from_part_after,
                                            const HypernodeID pin_count_in_to_part_after) {
      gain->computeDeltaForHyperedge(he, edge_weight, edge_size,
                                     pin_count_in_from_part_after, pin_count_in_to_part_after);
    }));
  ASSERT_EQ(-1, gain->delta());
}

TEST_F(ACutPolicyK4, ComputesCorrectMoveGainForVertex3) {
  assignPartitionIDs({ 0, 3, 1, 2, 2, 0, 3 });
  Move move = gain->computeMaxGainMove(hypergraph, 3);
  ASSERT_EQ(2, move.from);
  ASSERT_EQ(2, move.to);
  ASSERT_EQ(0, move.gain);
}
}  // namespace mt_kahypar<|MERGE_RESOLUTION|>--- conflicted
+++ resolved
@@ -34,12 +34,7 @@
   using GainCalculator = GainPolicy<PartitionedHypergraph>;
 
   AGainPolicy() :
-<<<<<<< HEAD
     hg(HypergraphFactory::construct(7 , 4, { {0, 2}, {0, 1, 3, 4}, {3, 4, 6}, {2, 5, 6} })),
-=======
-    hg(HypergraphFactory::construct(
-      7 , 4, { {0, 2}, {0, 1, 3, 4}, {3, 4, 6}, {2, 5, 6} })),
->>>>>>> 8d1f6ee6
     context(),
     gain(nullptr) {
     context.partition.k = K;
