--- conflicted
+++ resolved
@@ -41,15 +41,6 @@
 
 template <typename Config>
 class AInitialPartitionerTest : public Test {
-<<<<<<< HEAD
-  using TypeTraits = typename Config::TypeTraits;
-  using HyperGraph = typename TypeTraits::HyperGraph;
-  using PartitionedHyperGraph = typename TypeTraits::PartitionedHyperGraph;
-  using HyperGraphFactory = typename TypeTraits::HyperGraphFactory;
-  using TBB = typename TypeTraits::TBB;
-  using HwTopology = typename TypeTraits::HwTopology;
-=======
->>>>>>> cadddb90
   using InitialPartitioner = typename Config::Partitioner;
 
   static size_t num_threads;
@@ -88,7 +79,7 @@
     // Read hypergraph
     hypergraph = io::readHypergraphFile(
       "../test_instances/unweighted_ibm01.hgr", TBBNumaArena::GLOBAL_TASK_GROUP);
-    partitioned_hypergraph = PartitionedHypergraph<>(
+    partitioned_hypergraph = PartitionedHypergraph(
       context.partition.k, TBBNumaArena::GLOBAL_TASK_GROUP, hypergraph);
     context.setupPartWeights(hypergraph.totalWeight());
     context.setupContractionLimit(hypergraph.totalWeight());
@@ -113,7 +104,7 @@
   }
 
   Hypergraph hypergraph;
-  PartitionedHypergraph<> partitioned_hypergraph;
+  PartitionedHypergraph partitioned_hypergraph;
   Context context;
   std::unique_ptr<InitialPartitioner> initial_partitioner;
 };
