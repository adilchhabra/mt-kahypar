/*******************************************************************************
 * MIT License
 *
 * This file is part of Mt-KaHyPar.
 *
 * Copyright (C) 2019 Lars Gottesbüren <lars.gottesbueren@kit.edu>
 * Copyright (C) 2019 Tobias Heuer <tobias.heuer@kit.edu>
 *
 * Permission is hereby granted, free of charge, to any person obtaining a copy
 * of this software and associated documentation files (the "Software"), to deal
 * in the Software without restriction, including without limitation the rights
 * to use, copy, modify, merge, publish, distribute, sublicense, and/or sell
 * copies of the Software, and to permit persons to whom the Software is
 * furnished to do so, subject to the following conditions:
 *
 * The above copyright notice and this permission notice shall be included in all
 * copies or substantial portions of the Software.
 *
 * THE SOFTWARE IS PROVIDED "AS IS", WITHOUT WARRANTY OF ANY KIND, EXPRESS OR
 * IMPLIED, INCLUDING BUT NOT LIMITED TO THE WARRANTIES OF MERCHANTABILITY,
 * FITNESS FOR A PARTICULAR PURPOSE AND NONINFRINGEMENT. IN NO EVENT SHALL THE
 * AUTHORS OR COPYRIGHT HOLDERS BE LIABLE FOR ANY CLAIM, DAMAGES OR OTHER
 * LIABILITY, WHETHER IN AN ACTION OF CONTRACT, TORT OR OTHERWISE, ARISING FROM,
 * OUT OF OR IN CONNECTION WITH THE SOFTWARE OR THE USE OR OTHER DEALINGS IN THE
 * SOFTWARE.
 ******************************************************************************/

#include "static_hypergraph.h"

#include "mt-kahypar/parallel/parallel_prefix_sum.h"
#include "mt-kahypar/datastructures/concurrent_bucket_map.h"
#include "mt-kahypar/utils/timer.h"
#include "mt-kahypar/utils/memory_tree.h"

#include <tbb/parallel_reduce.h>
#include <tbb/parallel_sort.h>

namespace mt_kahypar::ds {


  /*!
  * This struct is used during multilevel coarsening to efficiently
  * detect parallel hyperedges.
  */
  struct ContractedHyperedgeInformation {
    HyperedgeID he = kInvalidHyperedge;
    size_t hash = kEdgeHashSeed;
    size_t size = std::numeric_limits<size_t>::max();
    bool valid = false;
  };

  /*!
   * Contracts a given community structure. All vertices with the same label
   * are collapsed into the same vertex. The resulting single-pin and parallel
   * hyperedges are removed from the contracted graph. The function returns
   * the contracted hypergraph and a mapping which specifies a mapping from
   * community label (given in 'communities') to a vertex in the coarse hypergraph.
   *
   * \param communities Community structure that should be contracted
   */
  StaticHypergraph StaticHypergraph::contract(parallel::scalable_vector<HypernodeID>& communities) {

    ASSERT(communities.size() == _num_hypernodes);

    if ( !_tmp_contraction_buffer ) {
      allocateTmpContractionBuffer();
    }

    // Auxiliary buffers - reused during multilevel hierarchy to prevent expensive allocations
    Array<size_t>& mapping = _tmp_contraction_buffer->mapping;
    Array<Hypernode>& tmp_hypernodes = _tmp_contraction_buffer->tmp_hypernodes;
    IncidentNets& tmp_incident_nets = _tmp_contraction_buffer->tmp_incident_nets;
    Array<parallel::IntegralAtomicWrapper<size_t>>& tmp_num_incident_nets =
            _tmp_contraction_buffer->tmp_num_incident_nets;
    Array<parallel::IntegralAtomicWrapper<HypernodeWeight>>& hn_weights =
            _tmp_contraction_buffer->hn_weights;
    Array<Hyperedge>& tmp_hyperedges = _tmp_contraction_buffer->tmp_hyperedges;
    IncidenceArray& tmp_incidence_array = _tmp_contraction_buffer->tmp_incidence_array;
    Array<size_t>& he_sizes = _tmp_contraction_buffer->he_sizes;
    Array<size_t>& valid_hyperedges = _tmp_contraction_buffer->valid_hyperedges;

    ASSERT(static_cast<size_t>(_num_hypernodes) <= mapping.size());
    ASSERT(static_cast<size_t>(_num_hypernodes) <= tmp_hypernodes.size());
    ASSERT(static_cast<size_t>(_total_degree) <= tmp_incident_nets.size());
    ASSERT(static_cast<size_t>(_num_hypernodes) <= tmp_num_incident_nets.size());
    ASSERT(static_cast<size_t>(_num_hypernodes) <= hn_weights.size());
    ASSERT(static_cast<size_t>(_num_hyperedges) <= tmp_hyperedges.size());
    ASSERT(static_cast<size_t>(_num_pins) <= tmp_incidence_array.size());
    ASSERT(static_cast<size_t>(_num_hyperedges) <= he_sizes.size());
    ASSERT(static_cast<size_t>(_num_hyperedges) <= valid_hyperedges.size());


    // #################### STAGE 1 ####################
    // Compute vertex ids of coarse hypergraph with a parallel prefix sum
    mapping.assign(_num_hypernodes, 0);

    doParallelForAllNodes([&](const HypernodeID& hn) {
      ASSERT(static_cast<size_t>(communities[hn]) < mapping.size());
      mapping[communities[hn]] = UL(1);
    });

    // Prefix sum determines vertex ids in coarse hypergraph
    parallel::TBBPrefixSum<size_t, Array> mapping_prefix_sum(mapping);
    tbb::parallel_scan(tbb::blocked_range<size_t>(UL(0), _num_hypernodes), mapping_prefix_sum);
    HypernodeID num_hypernodes = mapping_prefix_sum.total_sum();

    // Remap community ids
    tbb::parallel_for(ID(0), _num_hypernodes, [&](const HypernodeID& hn) {
      if ( nodeIsEnabled(hn) ) {
        communities[hn] = mapping_prefix_sum[communities[hn]];
      } else {
        communities[hn] = kInvalidHypernode;
      }

      // Reset tmp contraction buffer
      if ( hn < num_hypernodes ) {
        hn_weights[hn] = 0;
        tmp_hypernodes[hn] = Hypernode(true);
        tmp_num_incident_nets[hn] = 0;
      }
    });

    // Mapping from a vertex id of the current hypergraph to its
    // id in the coarse hypergraph
    auto map_to_coarse_hypergraph = [&](const HypernodeID hn) {
      ASSERT(hn < communities.size());
      return communities[hn];
    };

    doParallelForAllNodes([&](const HypernodeID& hn) {
      const HypernodeID coarse_hn = map_to_coarse_hypergraph(hn);
      ASSERT(coarse_hn < num_hypernodes, V(coarse_hn) << V(num_hypernodes));
      // Weight vector is atomic => thread-safe
      hn_weights[coarse_hn] += nodeWeight(hn);
      // Aggregate upper bound for number of incident nets of the contracted vertex
      tmp_num_incident_nets[coarse_hn] += nodeDegree(hn);
    });

    // #################### STAGE 2 ####################
    // In this step hyperedges and incident nets of vertices are contracted inside the temporary
    // buffers. The vertex ids of pins are already remapped to the vertex ids in the coarse
    // graph and duplicates are removed. Also nets that become single-pin hyperedges are marked
    // as invalid. All incident nets of vertices that are collapsed into one vertex in the coarse
    // graph are also aggregate in a consecutive memory range and duplicates are removed. Note
    // that parallel and single-pin hyperedges are not removed from the incident nets (will be done
    // in a postprocessing step).
    auto cs2 = [](const HypernodeID x) { return x * x; };
    ConcurrentBucketMap<ContractedHyperedgeInformation> hyperedge_hash_map;
    hyperedge_hash_map.reserve_for_estimated_number_of_insertions(_num_hyperedges);
    tbb::parallel_invoke([&] {
      // Contract Hyperedges
      tbb::parallel_for(ID(0), _num_hyperedges, [&](const HyperedgeID& he) {
        if ( edgeIsEnabled(he) ) {
          // Copy hyperedge and pins to temporary buffer
          const Hyperedge& e = _hyperedges[he];
          ASSERT(static_cast<size_t>(he) < tmp_hyperedges.size());
          ASSERT(e.firstInvalidEntry() <= tmp_incidence_array.size());
          tmp_hyperedges[he] = e;
          valid_hyperedges[he] = 1;

          // Map pins to vertex ids in coarse graph
          const size_t incidence_array_start = tmp_hyperedges[he].firstEntry();
          const size_t incidence_array_end = tmp_hyperedges[he].firstInvalidEntry();
          for ( size_t pos = incidence_array_start; pos < incidence_array_end; ++pos ) {
            const HypernodeID pin = _incidence_array[pos];
            ASSERT(pos < tmp_incidence_array.size());
            tmp_incidence_array[pos] = map_to_coarse_hypergraph(pin);
          }

          // Remove duplicates and disabled vertices
          auto first_entry_it = tmp_incidence_array.begin() + incidence_array_start;
          std::sort(first_entry_it, tmp_incidence_array.begin() + incidence_array_end);
          auto first_invalid_entry_it = std::unique(first_entry_it, tmp_incidence_array.begin() + incidence_array_end);
          while ( first_entry_it != first_invalid_entry_it && *(first_invalid_entry_it - 1) == kInvalidHypernode ) {
            --first_invalid_entry_it;
          }

          // Update size of hyperedge in temporary hyperedge buffer
          const size_t contracted_size = std::distance(
                  tmp_incidence_array.begin() + incidence_array_start, first_invalid_entry_it);
          tmp_hyperedges[he].setSize(contracted_size);


          if ( contracted_size > 1 ) {
            // Compute hash of contracted hyperedge
            size_t footprint = kEdgeHashSeed;
            for ( size_t pos = incidence_array_start; pos < incidence_array_start + contracted_size; ++pos ) {
              footprint += cs2(tmp_incidence_array[pos]);
            }
            hyperedge_hash_map.insert(footprint,
                                      ContractedHyperedgeInformation{ he, footprint, contracted_size, true });
          } else {
            // Hyperedge becomes a single-pin hyperedge
            valid_hyperedges[he] = 0;
            tmp_hyperedges[he].disable();
          }
        } else {
          valid_hyperedges[he] = 0;
        }
      });
    }, [&] {
      // Contract Incident Nets
      // Compute start position the incident nets of a coarse vertex in the
      // temporary incident nets array with a parallel prefix sum
      parallel::scalable_vector<parallel::IntegralAtomicWrapper<size_t>> tmp_incident_nets_pos;
      parallel::TBBPrefixSum<parallel::IntegralAtomicWrapper<size_t>, Array>
              tmp_incident_nets_prefix_sum(tmp_num_incident_nets);
      tbb::parallel_invoke([&] {
        tbb::parallel_scan(tbb::blocked_range<size_t>(
                UL(0), UI64(num_hypernodes)), tmp_incident_nets_prefix_sum);
      }, [&] {
        tmp_incident_nets_pos.assign(num_hypernodes, parallel::IntegralAtomicWrapper<size_t>(0));
      });

      // Write the incident nets of each contracted vertex to the temporary incident net array
      doParallelForAllNodes([&](const HypernodeID& hn) {
        const HypernodeID coarse_hn = map_to_coarse_hypergraph(hn);
        const HyperedgeID node_degree = nodeDegree(hn);
        size_t incident_nets_pos = tmp_incident_nets_prefix_sum[coarse_hn] +
                                   tmp_incident_nets_pos[coarse_hn].fetch_add(node_degree);
        ASSERT(incident_nets_pos + node_degree <= tmp_incident_nets_prefix_sum[coarse_hn + 1]);
        memcpy(tmp_incident_nets.data() + incident_nets_pos,
               _incident_nets.data() + _hypernodes[hn].firstEntry(),
               sizeof(HyperedgeID) * node_degree);
      });

      // Setup temporary hypernodes
      std::mutex high_degree_vertex_mutex;
      parallel::scalable_vector<HypernodeID> high_degree_vertices;
      tbb::parallel_for(ID(0), num_hypernodes, [&](const HypernodeID& coarse_hn) {
        // Remove duplicates
        const size_t incident_nets_start = tmp_incident_nets_prefix_sum[coarse_hn];
        const size_t incident_nets_end = tmp_incident_nets_prefix_sum[coarse_hn + 1];
        const size_t tmp_degree = incident_nets_end - incident_nets_start;
        if ( tmp_degree <= HIGH_DEGREE_CONTRACTION_THRESHOLD ) {
          std::sort(tmp_incident_nets.begin() + incident_nets_start,
                    tmp_incident_nets.begin() + incident_nets_end);
          auto first_invalid_entry_it = std::unique(tmp_incident_nets.begin() + incident_nets_start,
                                                    tmp_incident_nets.begin() + incident_nets_end);

          // Setup pointers to temporary incident nets
          const size_t contracted_size = std::distance(tmp_incident_nets.begin() + incident_nets_start,
                                                       first_invalid_entry_it);
          tmp_hypernodes[coarse_hn].setSize(contracted_size);
        } else {
          std::lock_guard<std::mutex> lock(high_degree_vertex_mutex);
          high_degree_vertices.push_back(coarse_hn);
        }
        tmp_hypernodes[coarse_hn].setWeight(hn_weights[coarse_hn]);
        tmp_hypernodes[coarse_hn].setFirstEntry(incident_nets_start);
      });

      if ( !high_degree_vertices.empty() ) {
        // High degree vertices are treated special, because sorting and afterwards
        // removing duplicates can become a major sequential bottleneck. Therefore,
        // we distribute the incident nets of a high degree vertex into our concurrent
        // bucket map. As a result all equal incident nets reside in the same bucket
        // afterwards. In a second step, we process each bucket in parallel and apply
        // for each bucket the duplicate removal procedure from above.
        ConcurrentBucketMap<HyperedgeID> duplicate_incident_nets_map;
        for ( const HypernodeID& coarse_hn : high_degree_vertices ) {
          const size_t incident_nets_start = tmp_incident_nets_prefix_sum[coarse_hn];
          const size_t incident_nets_end = tmp_incident_nets_prefix_sum[coarse_hn + 1];
          const size_t tmp_degree = incident_nets_end - incident_nets_start;

          // Insert incident nets into concurrent bucket map
          duplicate_incident_nets_map.reserve_for_estimated_number_of_insertions(tmp_degree);
          tbb::parallel_for(incident_nets_start, incident_nets_end, [&](const size_t pos) {
            HyperedgeID he = tmp_incident_nets[pos];
            duplicate_incident_nets_map.insert(he, std::move(he));
          });

          // Process each bucket in parallel and remove duplicates
          std::atomic<size_t> incident_nets_pos(incident_nets_start);
          tbb::parallel_for(UL(0), duplicate_incident_nets_map.numBuckets(), [&](const size_t bucket) {
            auto& incident_net_bucket = duplicate_incident_nets_map.getBucket(bucket);
            std::sort(incident_net_bucket.begin(), incident_net_bucket.end());
            auto first_invalid_entry_it = std::unique(incident_net_bucket.begin(), incident_net_bucket.end());
            const size_t bucket_degree = std::distance(incident_net_bucket.begin(), first_invalid_entry_it);
            const size_t tmp_incident_nets_pos = incident_nets_pos.fetch_add(bucket_degree);
            memcpy(tmp_incident_nets.data() + tmp_incident_nets_pos,
                   incident_net_bucket.data(), sizeof(HyperedgeID) * bucket_degree);
            duplicate_incident_nets_map.clear(bucket);
          });

          // Update number of incident nets of high degree vertex
          const size_t contracted_size = incident_nets_pos.load() - incident_nets_start;
          tmp_hypernodes[coarse_hn].setSize(contracted_size);

          // sort for determinism
          tbb::parallel_sort(tmp_incident_nets.begin() + incident_nets_start,
                             tmp_incident_nets.begin() + incident_nets_start + contracted_size);
        }
        duplicate_incident_nets_map.free();
      }
    });

    // #################### STAGE 3 ####################
    // In the step before we aggregated hyperedges within a bucket data structure.
    // Hyperedges with the same hash/footprint are stored inside the same bucket.
    // We iterate now in parallel over each bucket and sort each bucket
    // after its hash. A bucket is processed by one thread and parallel
    // hyperedges are detected by comparing the pins of hyperedges with
    // the same hash.

    // Helper function that checks if two hyperedges are parallel
    // Note, pins inside the hyperedges are sorted.
    auto check_if_hyperedges_are_parallel = [&](const HyperedgeID lhs,
                                                const HyperedgeID rhs) {
      const Hyperedge& lhs_he = tmp_hyperedges[lhs];
      const Hyperedge& rhs_he = tmp_hyperedges[rhs];
      if ( lhs_he.size() == rhs_he.size() ) {
        const size_t lhs_start = lhs_he.firstEntry();
        const size_t rhs_start = rhs_he.firstEntry();
        for ( size_t i = 0; i < lhs_he.size(); ++i ) {
          const size_t lhs_pos = lhs_start + i;
          const size_t rhs_pos = rhs_start + i;
          if ( tmp_incidence_array[lhs_pos] != tmp_incidence_array[rhs_pos] ) {
            return false;
          }
        }
        return true;
      } else {
        return false;
      }
    };

    tbb::parallel_for(UL(0), hyperedge_hash_map.numBuckets(), [&](const size_t bucket) {
      auto& hyperedge_bucket = hyperedge_hash_map.getBucket(bucket);
      std::sort(hyperedge_bucket.begin(), hyperedge_bucket.end(),
                [&](const ContractedHyperedgeInformation& lhs, const ContractedHyperedgeInformation& rhs) {
                  return std::tie(lhs.hash, lhs.size, lhs.he) < std::tie(rhs.hash, rhs.size, rhs.he);
                });

      // Parallel Hyperedge Detection
      for ( size_t i = 0; i < hyperedge_bucket.size(); ++i ) {
        ContractedHyperedgeInformation& contracted_he_lhs = hyperedge_bucket[i];
        if ( contracted_he_lhs.valid ) {
          const HyperedgeID lhs_he = contracted_he_lhs.he;
          HyperedgeWeight lhs_weight = tmp_hyperedges[lhs_he].weight();
          for ( size_t j = i + 1; j < hyperedge_bucket.size(); ++j ) {
            ContractedHyperedgeInformation& contracted_he_rhs = hyperedge_bucket[j];
            const HyperedgeID rhs_he = contracted_he_rhs.he;
            if ( contracted_he_rhs.valid &&
                 contracted_he_lhs.hash == contracted_he_rhs.hash &&
                 check_if_hyperedges_are_parallel(lhs_he, rhs_he) ) {
              // Hyperedges are parallel
              lhs_weight += tmp_hyperedges[rhs_he].weight();
              contracted_he_rhs.valid = false;
              valid_hyperedges[rhs_he] = false;
            } else if ( contracted_he_lhs.hash != contracted_he_rhs.hash  ) {
              // In case, hash of both are not equal we go to the next hyperedge
              // because we compared it with all hyperedges that had an equal hash
              break;
            }
          }
          tmp_hyperedges[lhs_he].setWeight(lhs_weight);
        }
      }
      hyperedge_hash_map.free(bucket);
    });

    // #################### STAGE 4 ####################
    // Coarsened hypergraph is constructed here by writting data from temporary
    // buffers to corresponding members in coarsened hypergraph. For the
    // incidence array, we compute a prefix sum over the hyperedge sizes in
    // the contracted hypergraph which determines the start position of the pins
    // of each net in the incidence array. Furthermore, we postprocess the incident
    // nets of each vertex by removing invalid hyperedges and remapping hyperedge ids.
    // Incident nets are also written to the incident nets array with the help of a prefix
    // sum over the node degrees.

    StaticHypergraph hypergraph;

    // Compute number of hyperedges in coarse graph (those flagged as valid)
    parallel::TBBPrefixSum<size_t, Array> he_mapping(valid_hyperedges);
    tbb::parallel_invoke([&] {
<<<<<<< HEAD
      tbb::parallel_scan(tbb::blocked_range<size_t>(0UL, UI64(_num_hyperedges)), he_mapping);
=======
      tbb::parallel_scan(tbb::blocked_range<size_t>(
              UL(0), UI64(_num_hyperedges)), he_mapping);
>>>>>>> 9bbc98b6
    }, [&] {
      hypergraph._hypernodes.resize(num_hypernodes);
    });

    const HyperedgeID num_hyperedges = he_mapping.total_sum();
    hypergraph._num_hypernodes = num_hypernodes;
    hypergraph._num_hyperedges = num_hyperedges;

    auto assign_communities = [&] {
      hypergraph._community_ids.resize(num_hypernodes, 0);
      doParallelForAllNodes([&](HypernodeID fine_hn) {
        hypergraph.setCommunityID(map_to_coarse_hypergraph(fine_hn), communityID(fine_hn));
      });
    };

    auto setup_hyperedges = [&] {
      // Compute start position of each hyperedge in incidence array
      parallel::TBBPrefixSum<size_t, Array> num_pins_prefix_sum(he_sizes);
      tbb::parallel_invoke([&] {
        tbb::parallel_for(ID(0), _num_hyperedges, [&](const HyperedgeID& id) {
          if ( he_mapping.value(id) ) {
            he_sizes[id] = tmp_hyperedges[id].size();
          } else {
            he_sizes[id] = 0;
          }
        });

        tbb::parallel_scan(tbb::blocked_range<size_t>(UL(0), UI64(_num_hyperedges)), num_pins_prefix_sum);

        const size_t num_pins = num_pins_prefix_sum.total_sum();
        hypergraph._num_pins = num_pins;
        hypergraph._incidence_array.resize(num_pins);
      }, [&] {
        hypergraph._hyperedges.resize(num_hyperedges);
      });

      // Write hyperedges from temporary buffers to incidence array
      tbb::enumerable_thread_specific<size_t> local_max_edge_size(UL(0));
      tbb::parallel_for(ID(0), _num_hyperedges, [&](const HyperedgeID& id) {
        if ( he_mapping.value(id) > 0 /* hyperedge is valid */ ) {
          const size_t he_pos = he_mapping[id];
          const size_t incidence_array_start = num_pins_prefix_sum[id];
          Hyperedge& he = hypergraph._hyperedges[he_pos];
          he = tmp_hyperedges[id];
          const size_t tmp_incidence_array_start = he.firstEntry();
          const size_t edge_size = he.size();
          local_max_edge_size.local() = std::max(local_max_edge_size.local(), edge_size);
          std::memcpy(hypergraph._incidence_array.data() + incidence_array_start,
                      tmp_incidence_array.data() + tmp_incidence_array_start,
                      sizeof(HypernodeID) * edge_size);
          he.setFirstEntry(incidence_array_start);
        }
      });
      hypergraph._max_edge_size = local_max_edge_size.combine(
              [&](const size_t lhs, const size_t rhs) {
                return std::max(lhs, rhs);
              });
    };

    auto setup_hypernodes = [&] {
      // Remap hyperedge ids in temporary incident nets to hyperedge ids of the
      // coarse hypergraph and remove singple-pin/parallel hyperedges.
      tbb::parallel_for(ID(0), num_hypernodes, [&](const HypernodeID& id) {
        const size_t incident_nets_start =  tmp_hypernodes[id].firstEntry();
        size_t incident_nets_end = tmp_hypernodes[id].firstInvalidEntry();
        for ( size_t pos = incident_nets_start; pos < incident_nets_end; ++pos ) {
          const HyperedgeID he = tmp_incident_nets[pos];
          if ( he_mapping.value(he) > 0 /* hyperedge is valid */ ) {
            tmp_incident_nets[pos] = he_mapping[he];
          } else {
            std::swap(tmp_incident_nets[pos--], tmp_incident_nets[--incident_nets_end]);
          }
        }
        const size_t incident_nets_size = incident_nets_end - incident_nets_start;
        tmp_hypernodes[id].setSize(incident_nets_size);
        tmp_num_incident_nets[id] = incident_nets_size;
      });

      // Compute start position of the incident nets for each vertex inside
      // the coarsened incident net array
      parallel::TBBPrefixSum<parallel::IntegralAtomicWrapper<size_t>, Array>
              num_incident_nets_prefix_sum(tmp_num_incident_nets);
      tbb::parallel_scan(tbb::blocked_range<size_t>(
              UL(0), UI64(num_hypernodes)), num_incident_nets_prefix_sum);
      const size_t total_degree = num_incident_nets_prefix_sum.total_sum();
      hypergraph._total_degree = total_degree;
      hypergraph._incident_nets.resize(total_degree);
      // Write incident nets from temporary buffer to incident nets array
      tbb::parallel_for(ID(0), num_hypernodes, [&](const HypernodeID& id) {
        const size_t incident_nets_start = num_incident_nets_prefix_sum[id];
        Hypernode& hn = hypergraph._hypernodes[id];
        hn = tmp_hypernodes[id];
        const size_t tmp_incident_nets_start = hn.firstEntry();
        std::memcpy(hypergraph._incident_nets.data() + incident_nets_start,
                    tmp_incident_nets.data() + tmp_incident_nets_start,
                    sizeof(HyperedgeID) * hn.size());
        hn.setFirstEntry(incident_nets_start);
      });
    };

    tbb::parallel_invoke(assign_communities, setup_hyperedges, setup_hypernodes);
<<<<<<< HEAD
=======

    if ( hasFixedVertices() ) {
      // Map fixed vertices to coarse hypergraph
      FixedVertexSupport<StaticHypergraph> coarse_fixed_vertices(
        hypergraph.initialNumNodes(), _fixed_vertices.numBlocks());
      coarse_fixed_vertices.setHypergraph(&hypergraph);
      doParallelForAllNodes([&](const HypernodeID hn) {
        if ( isFixed(hn) ) {
          coarse_fixed_vertices.fixToBlock(communities[hn], fixedVertexBlock(hn));
        }
      });
      hypergraph.addFixedVertexSupport(std::move(coarse_fixed_vertices));
    }
>>>>>>> 9bbc98b6

    hypergraph._total_weight = _total_weight;   // didn't lose any vertices
    hypergraph._tmp_contraction_buffer = _tmp_contraction_buffer;
    _tmp_contraction_buffer = nullptr;
    return hypergraph;
  }


  // ! Copy static hypergraph in parallel
  StaticHypergraph StaticHypergraph::copy(parallel_tag_t) const {
    StaticHypergraph hypergraph;

    hypergraph._num_hypernodes = _num_hypernodes;
    hypergraph._num_removed_hypernodes = _num_removed_hypernodes;
    hypergraph._num_hyperedges = _num_hyperedges;
    hypergraph._num_removed_hyperedges = _num_removed_hyperedges;
    hypergraph._max_edge_size = _max_edge_size;
    hypergraph._num_pins = _num_pins;
    hypergraph._total_degree = _total_degree;
    hypergraph._total_weight = _total_weight;

    tbb::parallel_invoke([&] {
      hypergraph._hypernodes.resize(_hypernodes.size());
      memcpy(hypergraph._hypernodes.data(), _hypernodes.data(),
             sizeof(Hypernode) * _hypernodes.size());
    }, [&] {
      hypergraph._incident_nets.resize(_incident_nets.size());
      memcpy(hypergraph._incident_nets.data(), _incident_nets.data(),
             sizeof(HyperedgeID) * _incident_nets.size());
    }, [&] {
      hypergraph._hyperedges.resize(_hyperedges.size());
      memcpy(hypergraph._hyperedges.data(), _hyperedges.data(),
             sizeof(Hyperedge) * _hyperedges.size());
    }, [&] {
      hypergraph._incidence_array.resize(_incidence_array.size());
      memcpy(hypergraph._incidence_array.data(), _incidence_array.data(),
             sizeof(HypernodeID) * _incidence_array.size());
    }, [&] {
      hypergraph._community_ids = _community_ids;
    }, [&] {
      hypergraph.addFixedVertexSupport(_fixed_vertices.copy());
    });
    return hypergraph;
  }

  // ! Copy static hypergraph sequential
  StaticHypergraph StaticHypergraph::copy() const {
    StaticHypergraph hypergraph;

    hypergraph._num_hypernodes = _num_hypernodes;
    hypergraph._num_removed_hypernodes = _num_removed_hypernodes;
    hypergraph._num_hyperedges = _num_hyperedges;
    hypergraph._num_removed_hyperedges = _num_removed_hyperedges;
    hypergraph._max_edge_size = _max_edge_size;
    hypergraph._num_pins = _num_pins;
    hypergraph._total_degree = _total_degree;
    hypergraph._total_weight = _total_weight;

    hypergraph._hypernodes.resize(_hypernodes.size());
    memcpy(hypergraph._hypernodes.data(), _hypernodes.data(),
           sizeof(Hypernode) * _hypernodes.size());
    hypergraph._incident_nets.resize(_incident_nets.size());
    memcpy(hypergraph._incident_nets.data(), _incident_nets.data(),
           sizeof(HyperedgeID) * _incident_nets.size());

    hypergraph._hyperedges.resize(_hyperedges.size());
    memcpy(hypergraph._hyperedges.data(), _hyperedges.data(),
           sizeof(Hyperedge) * _hyperedges.size());
    hypergraph._incidence_array.resize(_incidence_array.size());
    memcpy(hypergraph._incidence_array.data(), _incidence_array.data(),
           sizeof(HypernodeID) * _incidence_array.size());

    hypergraph._community_ids = _community_ids;
    hypergraph.addFixedVertexSupport(_fixed_vertices.copy());

    return hypergraph;
  }

  void StaticHypergraph::memoryConsumption(utils::MemoryTreeNode* parent) const {
    ASSERT(parent);
    parent->addChild("Hypernodes", sizeof(Hypernode) * _hypernodes.size());
    parent->addChild("Incident Nets", sizeof(HyperedgeID) * _incident_nets.size());
    parent->addChild("Hyperedges", sizeof(Hyperedge) * _hyperedges.size());
    parent->addChild("Incidence Array", sizeof(HypernodeID) * _incidence_array.size());
    parent->addChild("Communities", sizeof(PartitionID) * _community_ids.capacity());
    if ( hasFixedVertices() ) {
      parent->addChild("Fixed Vertex Support", _fixed_vertices.size_in_bytes());
    }
  }

  // ! Computes the total node weight of the hypergraph
  void StaticHypergraph::computeAndSetTotalNodeWeight(parallel_tag_t) {
    _total_weight = tbb::parallel_reduce(tbb::blocked_range<HypernodeID>(ID(0), _num_hypernodes), 0,
                                         [this](const tbb::blocked_range<HypernodeID>& range, HypernodeWeight init) {
                                           HypernodeWeight weight = init;
                                           for (HypernodeID hn = range.begin(); hn < range.end(); ++hn) {
                                             if (nodeIsEnabled(hn)) {
                                               weight += this->_hypernodes[hn].weight();
                                             }
                                           }
                                           return weight;
                                         }, std::plus<>());
  }

} // namespace<|MERGE_RESOLUTION|>--- conflicted
+++ resolved
@@ -375,12 +375,7 @@
     // Compute number of hyperedges in coarse graph (those flagged as valid)
     parallel::TBBPrefixSum<size_t, Array> he_mapping(valid_hyperedges);
     tbb::parallel_invoke([&] {
-<<<<<<< HEAD
       tbb::parallel_scan(tbb::blocked_range<size_t>(0UL, UI64(_num_hyperedges)), he_mapping);
-=======
-      tbb::parallel_scan(tbb::blocked_range<size_t>(
-              UL(0), UI64(_num_hyperedges)), he_mapping);
->>>>>>> 9bbc98b6
     }, [&] {
       hypergraph._hypernodes.resize(num_hypernodes);
     });
@@ -482,8 +477,6 @@
     };
 
     tbb::parallel_invoke(assign_communities, setup_hyperedges, setup_hypernodes);
-<<<<<<< HEAD
-=======
 
     if ( hasFixedVertices() ) {
       // Map fixed vertices to coarse hypergraph
@@ -497,7 +490,6 @@
       });
       hypergraph.addFixedVertexSupport(std::move(coarse_fixed_vertices));
     }
->>>>>>> 9bbc98b6
 
     hypergraph._total_weight = _total_weight;   // didn't lose any vertices
     hypergraph._tmp_contraction_buffer = _tmp_contraction_buffer;
