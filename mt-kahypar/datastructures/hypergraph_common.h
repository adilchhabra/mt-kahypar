--- conflicted
+++ resolved
@@ -20,32 +20,11 @@
 #pragma once
 
 #include <cstdint>
-<<<<<<< HEAD
+#include <limits>
 
 #include "mt-kahypar/parallel/stl/scalable_vector.h"
-#include "mt-kahypar/macros.h"
-#include "mt-kahypar/parallel/atomic_wrapper.h"
-#include "mt-kahypar/parallel/hardware_topology.h"
-#include "mt-kahypar/parallel/tbb_numa_arena.h"
-#include "tests/parallel/topology_mock.h"
-
-#define USE_HARDWARE_MOCK false
-=======
-#include <limits>
->>>>>>> 74102784
 
 namespace mt_kahypar {
-
-#if USE_HARDWARE_MOCK
-static constexpr int NUM_NUMA_NODES = 2;
-using TopoMock = mt_kahypar::parallel::TopologyMock<NUM_NUMA_NODES>;
-using topology_t = mt_kahypar::parallel::topology_t;
-using node_t = mt_kahypar::parallel::node_t;
-using HardwareTopology = mt_kahypar::parallel::HardwareTopology<TopoMock, topology_t, node_t>;
-#else
-using HardwareTopology = mt_kahypar::parallel::HardwareTopology<>;
-#endif
-using TBBNumaArena = mt_kahypar::parallel::TBBNumaArena<HardwareTopology, false>;
 
 #define UI64(X) static_cast<uint64_t>(X)
 
@@ -120,25 +99,11 @@
 };
 
 
-<<<<<<< HEAD
-/*!
-  * This struct is used during multilevel coarsening to efficiently
-  * detect parallel hyperedges.
-  */
-struct ContractedHyperedgeInformation {
-  HyperedgeID he = kInvalidHyperedge;
-  size_t hash = kEdgeHashSeed;
-  size_t size = std::numeric_limits<size_t>::max();
-  bool valid = false;
-};
-
 struct ParallelHyperedge {
   HyperedgeID removed_hyperedge;
   HyperedgeID representative;
 };
 
-=======
->>>>>>> 74102784
 // ! Helper function to compute delta for cut-metric after changeNodePart
 static HyperedgeWeight cutDelta(const HyperedgeID,
                                 const HyperedgeWeight edge_weight,
