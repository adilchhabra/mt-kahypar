/*******************************************************************************
 * This file is part of KaHyPar.
 *
 * Copyright (C) 2019 Tobias Heuer <tobias.heuer@kit.edu>
 * Copyright (C) 2019 Lars Gottesbüren <lars.gottesbueren@kit.edu>
 *
 * KaHyPar is free software: you can redistribute it and/or modify
 * it under the terms of the GNU General Public License as published by
 * the Free Software Foundation, either version 3 of the License, or
 * (at your option) any later version.
 *
 * KaHyPar is distributed in the hope that it will be useful,
 * but WITHOUT ANY WARRANTY; without even the implied warranty of
 * MERCHANTABILITY or FITNESS FOR A PARTICULAR PURPOSE.  See the
 * GNU General Public License for more details.
 *
 * You should have received a copy of the GNU General Public License
 * along with KaHyPar.  If not, see <http://www.gnu.org/licenses/>.
 *
 ******************************************************************************/

#pragma once

#include "tbb/blocked_range.h"
#include "tbb/parallel_for.h"

#include "kahypar/meta/policy_registry.h"

#include "mt-kahypar/datastructures/graph.h"
#include "mt-kahypar/definitions.h"
#include "mt-kahypar/io/partitioning_output.h"
#include "mt-kahypar/partition/context.h"
#include "mt-kahypar/partition/factories.h"
#include "mt-kahypar/partition/metrics.h"
#include "mt-kahypar/partition/multilevel.h"
#include "mt-kahypar/partition/preprocessing/hypergraph_sparsifier.h"
#include "mt-kahypar/partition/preprocessing/community_detection/parallel_louvain.h"
#include "mt-kahypar/partition/preprocessing/community_reassignment/community_redistributor.h"
#include "mt-kahypar/utils/stats.h"

namespace mt_kahypar {
namespace partition {
class Partitioner {
 private:
  using HypergraphSparsifier = HypergraphSparsifierT<GlobalTypeTraits>;

  static constexpr bool debug = false;

 public:
  Partitioner(Context& context) :
    _context(context),
    _hypergraph_sparsifier(context, TBBNumaArena::GLOBAL_TASK_GROUP) { }

  Partitioner(const Partitioner&) = delete;
  Partitioner & operator= (const Partitioner &) = delete;

  Partitioner(Partitioner&&) = delete;
  Partitioner & operator= (Partitioner &&) = delete;

  inline PartitionedHypergraph<> partition(Hypergraph& hypergraph);

 private:
  static inline void setupContext(Hypergraph& hypergraph, Context& context);

  static inline void configurePreprocessing(const Hypergraph& hypergraph, Context& context);

  inline void sanitize(Hypergraph& hypergraph);

  inline void preprocess(Hypergraph& hypergraph);

  inline void redistribution(Hypergraph& hypergraph);

  inline void postprocess(PartitionedHypergraph<>& hypergraph);

  Context& _context;
  HypergraphSparsifier _hypergraph_sparsifier;
};

inline void Partitioner::setupContext(Hypergraph& hypergraph, Context& context) {
  context.setupPartWeights(hypergraph.totalWeight());
  context.setupContractionLimit(hypergraph.totalWeight());
  context.sanityCheck();
}

inline void Partitioner::configurePreprocessing(const Hypergraph& hypergraph, Context& context) {
  const double density = static_cast<double>(hypergraph.initialNumEdges()) /
                         static_cast<double>(hypergraph.initialNumNodes());
  if (context.preprocessing.community_detection.edge_weight_function == LouvainEdgeWeight::hybrid) {
    if (density < 0.75) {
      context.preprocessing.community_detection.edge_weight_function = LouvainEdgeWeight::degree;
    } else {
      context.preprocessing.community_detection.edge_weight_function = LouvainEdgeWeight::uniform;
    }
  }
}

inline void Partitioner::sanitize(Hypergraph& hypergraph) {

  utils::Timer::instance().start_timer("single_node_hyperedge_removal", "Single Node Hyperedge Removal");
  const HyperedgeID num_removed_single_node_hes =
    _hypergraph_sparsifier.removeSingleNodeHyperedges(hypergraph);
  utils::Timer::instance().stop_timer("single_node_hyperedge_removal");

  utils::Timer::instance().start_timer("degree_zero_hypernode_removal", "Degree Zero Hypernode Removal");
  const HypernodeID num_removed_degree_zero_hypernodes =
    _hypergraph_sparsifier.contractDegreeZeroHypernodes(hypergraph);
  utils::Timer::instance().stop_timer("degree_zero_hypernode_removal");

  if (_context.partition.verbose_output &&
      ( num_removed_single_node_hes > 0 || num_removed_degree_zero_hypernodes > 0 )) {
    LOG << "Performing single-node HE and degree-zero HN removal:";
    LOG << "\033[1m\033[31m" << " # removed"
        << num_removed_single_node_hes << "hyperedges with |e|=1"
        << "\033[0m";
    LOG << "\033[1m\033[31m" << " # removed"
        << num_removed_degree_zero_hypernodes << "hypernodes with d(v)=0"
        << "\033[0m";
    io::printStripe();
  }
}

inline void Partitioner::preprocess(Hypergraph& hypergraph) {
  for (int node = 0; node < TBBNumaArena::instance().num_used_numa_nodes(); ++node) {
    utils::Stats::instance().add_stat("initial_hns_on_numa_node_" + std::to_string(node),
                                      (int64_t)hypergraph.initialNumNodes(node));
    utils::Stats::instance().add_stat("initial_hes_on_numa_node_" + std::to_string(node),
                                      (int64_t)hypergraph.initialNumEdges(node));
    utils::Stats::instance().add_stat("initial_pins_on_numa_node_" + std::to_string(node),
                                      (int64_t)hypergraph.initialNumPins(node));
  }

  if ( _context.preprocessing.use_community_detection ) {
    io::printTopLevelPreprocessingBanner(_context);

    utils::Timer::instance().start_timer("community_detection", "Community Detection");
    utils::Timer::instance().start_timer("perform_community_detection", "Perform Community Detection");
    ds::Clustering communities(0);
    if (!_context.preprocessing.use_community_structure_from_file) {
      ds::AdjListGraph graph = ds::AdjListStarExpansion::constructGraph(hypergraph, _context, true);
      communities = ParallelModularityLouvain::run(graph, _context);   // TODO(lars): give switch for PLM/SLM
      ds::AdjListStarExpansion::restrictClusteringToHypernodes(hypergraph, communities);
      _hypergraph_sparsifier.assignAllDegreeZeroHypernodesToSameCommunity(hypergraph, communities);
    } else {
      tmp_io::readPartitionFile(_context.partition.graph_community_filename, communities);
    }
    utils::Timer::instance().stop_timer("perform_community_detection");

    // Stream community ids into hypergraph
    utils::Timer::instance().start_timer("stream_community_ids", "Stream Community IDs");
    tbb::parallel_for(tbb::blocked_range<HypernodeID>(0UL, hypergraph.initialNumNodes()),
                      [&](const tbb::blocked_range<HypernodeID>& range) {
          for (HypernodeID id = range.begin(); id < range.end(); ++id) {
            const HypernodeID hn = hypergraph.globalNodeID(id);
            hypergraph.setCommunityID(hn, communities[id]);
          }
        });
    utils::Timer::instance().stop_timer("stream_community_ids");

    // Initialize Communities
    utils::Timer::instance().start_timer("initialize_communities", "Initialize Communities");
    hypergraph.initializeCommunities(TBBNumaArena::GLOBAL_TASK_GROUP);
    utils::Timer::instance().stop_timer("initialize_communities");

    utils::Stats::instance().add_stat("num_communities", hypergraph.numCommunities());
    utils::Timer::instance().stop_timer("community_detection");

    if (_context.partition.verbose_output) {
      io::printCommunityInformation(hypergraph);
      io::printStripe();
    }

    // Redistribute Hypergraph based on communities
    utils::Timer::instance().start_timer("redistribution", "Redistribution");
    redistribution(hypergraph);
    utils::Timer::instance().stop_timer("redistribution");
  } else {
    // Per default all communities are assigned to community 0
    utils::Timer::instance().disable();
    hypergraph.initializeCommunities(TBBNumaArena::GLOBAL_TASK_GROUP);
    parallel::scalable_vector<PartitionID> community_node_mapping(1, 0);
    hypergraph.setCommunityNodeMapping(std::move(community_node_mapping));
    utils::Timer::instance().enable();
  }
}

inline void Partitioner::redistribution(Hypergraph& hypergraph) {
  std::unique_ptr<preprocessing::ICommunityAssignment> community_assignment =
    RedistributionFactory::getInstance().createObject(
      _context.preprocessing.community_redistribution.assignment_strategy, hypergraph, _context);

  parallel::scalable_vector<PartitionID> community_node_mapping =
    community_assignment->computeAssignment();
  if (_context.preprocessing.use_community_redistribution &&
      TBBNumaArena::instance().num_used_numa_nodes() > 1) {
    HyperedgeWeight remote_pin_count_before = metrics::remotePinCount(hypergraph);
    hypergraph = preprocessing::CommunityRedistributor::redistribute(
      TBBNumaArena::GLOBAL_TASK_GROUP, hypergraph, community_node_mapping);
    HyperedgeWeight remote_pin_count_after = metrics::remotePinCount(hypergraph);
    utils::Stats::instance().add_stat("remote_pin_count_before", remote_pin_count_before);
    utils::Stats::instance().add_stat("remote_pin_count_after", remote_pin_count_after);
    for (int node = 0; node < TBBNumaArena::instance().num_used_numa_nodes(); ++node) {
      utils::Stats::instance().add_stat("hns_on_numa_node_" + std::to_string(node) + "_after_redistribution",
                                        (int64_t)hypergraph.initialNumNodes(node));
      utils::Stats::instance().add_stat("hes_on_numa_node_" + std::to_string(node) + "_after_redistribution",
                                        (int64_t)hypergraph.initialNumEdges(node));
      utils::Stats::instance().add_stat("pins_on_numa_node_" + std::to_string(node) + "_after_redistribution",
                                        (int64_t)hypergraph.initialNumPins(node));
    }
    if (_context.partition.verbose_output) {
      LOG << "Hypergraph Redistribution Results:";
      LOG << " Remote Pin Count Before Redistribution   =" << remote_pin_count_before;
      LOG << " Remote Pin Count After Redistribution    =" << remote_pin_count_after;
      io::printStripe();
    }
  }
  hypergraph.setCommunityNodeMapping(std::move(community_node_mapping));
}

inline void Partitioner::postprocess(PartitionedHypergraph<>& hypergraph) {
  _hypergraph_sparsifier.restoreDegreeZeroHypernodes(hypergraph);
  _hypergraph_sparsifier.restoreSingleNodeHyperedges(hypergraph);
}

inline PartitionedHypergraph<> Partitioner::partition(Hypergraph& hypergraph) {
  configurePreprocessing(hypergraph, _context);
  setupContext(hypergraph, _context);

  io::printContext(_context);
  io::printInputInformation(_context, hypergraph);

  // ################## PREPROCESSING ##################
  utils::Timer::instance().start_timer("preprocessing", "Preprocessing");
  preprocess(hypergraph);
  sanitize(hypergraph);
  utils::Timer::instance().stop_timer("preprocessing");

  // ################## MULTILEVEL ##################
  PartitionedHypergraph<> partitioned_hypergraph = multilevel::partition(
    hypergraph, _context, true, TBBNumaArena::GLOBAL_TASK_GROUP);

  postprocess(partitioned_hypergraph);

  if (_context.partition.verbose_output) {
<<<<<<< HEAD
    io::printHypergraphInfo(partitioned_hypergraph, "Uncoarsened Hypergraph",
      _context.partition.show_memory_consumption);
=======
    io::printHypergraphInfo(partitioned_hypergraph, "Uncoarsened Hypergraph");
>>>>>>> 014d4859
    io::printStripe();
  }

  return partitioned_hypergraph;
}
}  // namespace partition
}  // namespace mt_kahypar<|MERGE_RESOLUTION|>--- conflicted
+++ resolved
@@ -241,12 +241,8 @@
   postprocess(partitioned_hypergraph);
 
   if (_context.partition.verbose_output) {
-<<<<<<< HEAD
     io::printHypergraphInfo(partitioned_hypergraph, "Uncoarsened Hypergraph",
       _context.partition.show_memory_consumption);
-=======
-    io::printHypergraphInfo(partitioned_hypergraph, "Uncoarsened Hypergraph");
->>>>>>> 014d4859
     io::printStripe();
   }
 
