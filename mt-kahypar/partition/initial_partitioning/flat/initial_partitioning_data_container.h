/*******************************************************************************
 * This file is part of KaHyPar.
 *
 * Copyright (C) 2019 Tobias Heuer <tobias.heuer@kit.edu>
 *
 * KaHyPar is free software: you can redistribute it and/or modify
 * it under the terms of the GNU General Public License as published by
 * the Free Software Foundation, either version 3 of the License, or
 * (at your option) any later version.
 *
 * KaHyPar is distributed in the hope that it will be useful,
 * but WITHOUT ANY WARRANTY; without even the implied warranty of
 * MERCHANTABILITY or FITNESS FOR A PARTICULAR PURPOSE.  See the
 * GNU General Public License for more details.
 *
 * You should have received a copy of the GNU General Public License
 * along with KaHyPar.  If not, see <http://www.gnu.org/licenses/>.
 *
******************************************************************************/

#pragma once

#include <sstream>
#include <mutex>

#include "tbb/enumerable_thread_specific.h"

#include "mt-kahypar/partition/initial_partitioning/flat/initial_partitioning_commons.h"

#include "mt-kahypar/definitions.h"
#include "mt-kahypar/partition/context.h"
#include "mt-kahypar/partition/metrics.h"
#include "mt-kahypar/partition/factories.h"
#include "mt-kahypar/parallel/stl/scalable_vector.h"
#include "mt-kahypar/utils/initial_partitioning_stats.h"
#include "mt-kahypar/partition/refinement/fm/sequential_twoway_fm_refiner.h"


namespace mt_kahypar {

class InitialPartitioningDataContainer {

  static constexpr bool debug = false;
  static constexpr bool enable_heavy_assert = false;

  // ! Contains information about the best thread local partition
  struct PartitioningResult {
    PartitioningResult() = default;

    PartitioningResult(InitialPartitioningAlgorithm algorithm,
                                HyperedgeWeight objective_ip,
                                HyperedgeWeight objective,
                                double imbalance) :
      _algorithm(algorithm),
      _objective_ip(objective_ip),
      _objective(objective),
      _imbalance(imbalance) { }

    bool is_other_better(const PartitioningResult& other, const double epsilon) const {
      bool equal_metric = other._objective == _objective;
      bool improved_metric = other._objective < _objective;
      bool improved_imbalance = other._imbalance < _imbalance;
      bool is_feasible = _imbalance <= epsilon;
      bool is_other_feasible = other._imbalance <= epsilon;
      return ( improved_metric && (is_other_feasible || improved_imbalance) ) ||
             ( equal_metric && improved_imbalance ) ||
             ( is_other_feasible && !is_feasible ) ||
             ( improved_imbalance && !is_other_feasible && !is_feasible ) ||
             ( equal_metric && _imbalance == other._imbalance     // tie breaking for deterministic mode
                && std::tie(other._random_tag, other._deterministic_tag) < std::tie(_random_tag, _deterministic_tag) );
    }

    std::string str() const {
      std::stringstream ss;
      ss << "Algorithm = " << _algorithm << ", "
         << "Objective IP = " << _objective_ip << ", "
         << "Objective = " << _objective << ", "
         << "Imbalance = " << _imbalance;
      return ss.str();
    }

    InitialPartitioningAlgorithm _algorithm = InitialPartitioningAlgorithm::UNDEFINED;
    HyperedgeWeight _objective_ip = std::numeric_limits<HyperedgeWeight>::max();
    HyperedgeWeight _objective = std::numeric_limits<HyperedgeWeight>::max();
    double _imbalance = std::numeric_limits<double>::max();
    size_t _random_tag = std::numeric_limits<size_t>::max();
    size_t _deterministic_tag = std::numeric_limits<size_t>::max();
  };

  // ! Aggregates global stats about the partitions produced by an specific
  // ! initial partitioning algorithm.
  struct InitialPartitioningRunStats {
    explicit InitialPartitioningRunStats(InitialPartitioningAlgorithm algo) :
      algorithm(algo),
      average_quality(0.0),
      sum_of_squares(0.0),
      n(0),
      best_quality(std::numeric_limits<HyperedgeWeight>::max()) { }

    void add_run(const HyperedgeWeight quality) {
      ++n;
      // Incremental update standard deviation
      // Incremental update average quality
      const double old_average_quality = average_quality;
      average_quality += static_cast<double>(quality - average_quality) / n;
      sum_of_squares += (quality - old_average_quality) * (quality - average_quality);
      if ( quality < best_quality ) {
        best_quality = quality;
      }
    }

    double stddev() const {
      return n == 1 ? 0 : std::sqrt(sum_of_squares / ( n - 1 ));
    }

    InitialPartitioningAlgorithm algorithm;
    double average_quality;
    long double sum_of_squares;
    size_t n;
    HyperedgeWeight best_quality;
  };

  // ! Aggregates global stats of all initial partitioning algorithms.
  // ! Additionally it provides a function that decides whether it is
  // ! beneficial to perform additional runs of a specific initial
  // ! partitioning algorithm based on its previous runs (see
  // ! should_initial_partitioner_run(...)).
  struct GlobalInitialPartitioningStats {

    explicit GlobalInitialPartitioningStats(const Context& context) :
      _stat_mutex(),
      _context(context),
      _stats(),
      _best_quality(std::numeric_limits<HyperedgeWeight>::max()) {
      const uint8_t num_initial_partitioner = static_cast<uint8_t>(InitialPartitioningAlgorithm::UNDEFINED);
      for ( uint8_t algo = 0; algo < num_initial_partitioner; ++algo ) {
        _stats.emplace_back(static_cast<InitialPartitioningAlgorithm>(algo));
      }
    }

    void add_run(const InitialPartitioningAlgorithm algorithm,
                 const HyperedgeWeight quality,
                 const bool is_feasible) {
      std::lock_guard<std::mutex> _lock(_stat_mutex);
      const uint8_t algo_idx = static_cast<uint8_t>(algorithm);
      _stats[algo_idx].add_run(quality);
      if ( is_feasible && quality < _best_quality ) {
        _best_quality = quality;
      }
    }

    // ! Decides whether it is beneficial to perform further runs of a specific
    // ! initial partitioning algorithm. Function assumes that the quality produced
    // ! by a partitioner follows a normal distribution. In that case, approx. 95%
    // ! of the partitions produced by an initial partitioner have a quality between
    // ! avg_quality - 2 * stddev_quality and avg_quality + 2 * stddev_quality. If
    // ! avg_quality - 2 * stddev_quality is greater than the best partition produced
    // ! so far then we say that the probability that the corresponding initial
    // ! partitioner produce a new global best partition is too low and prohibit further
    // ! runs of that partitioner.
    bool should_initial_partitioner_run(const InitialPartitioningAlgorithm algorithm) const {
      return _context.partition.deterministic || should_initial_partitioner_run_ignoring_deterministic(algorithm);
    }

    bool should_initial_partitioner_run_ignoring_deterministic(const InitialPartitioningAlgorithm algorithm) const {
      const uint8_t algo_idx = static_cast<uint8_t>(algorithm);
      return !_context.initial_partitioning.use_adaptive_ip_runs ||
             _stats[algo_idx].n < _context.initial_partitioning.min_adaptive_ip_runs ||
             _stats[algo_idx].average_quality - 2.0 * _stats[algo_idx].stddev() <= _best_quality;
    }

    std::mutex _stat_mutex;
    const Context& _context;
    parallel::scalable_vector<InitialPartitioningRunStats> _stats;
    HyperedgeWeight _best_quality;
  };

  struct LocalInitialPartitioningHypergraph {

    LocalInitialPartitioningHypergraph(Hypergraph& hypergraph,
                                       const Context& context,
                                       GlobalInitialPartitioningStats& global_stats,
                                       const bool disable_fm) :
      _partitioned_hypergraph(context.partition.k, hypergraph),
      _context(context),
      _global_stats(global_stats),
      _partition(hypergraph.initialNumNodes(), kInvalidPartition),
      _result(InitialPartitioningAlgorithm::UNDEFINED,
              std::numeric_limits<HypernodeWeight>::max(),
              std::numeric_limits<HypernodeWeight>::max(),
              std::numeric_limits<double>::max()),
      _label_propagation(nullptr),
      _twoway_fm(nullptr),
      _stats() {

      for ( uint8_t algo = 0; algo < static_cast<size_t>(InitialPartitioningAlgorithm::UNDEFINED); ++algo ) {
        _stats.emplace_back(static_cast<InitialPartitioningAlgorithm>(algo));
      }

      if ( _context.partition.k == 2 && !disable_fm ) {
        // In case of a bisection we instantiate the 2-way FM refiner
        _twoway_fm = std::make_unique<SequentialTwoWayFmRefiner>(_partitioned_hypergraph, _context);
      } else if ( _context.refinement.label_propagation.algorithm != LabelPropagationAlgorithm::do_nothing ) {
        // In case of a direct-kway initial partition we instantiate the LP refiner
        _label_propagation = LabelPropagationFactory::getInstance().createObject(
          _context.refinement.label_propagation.algorithm, hypergraph, _context);
      }
    }

    PartitioningResult refineAndUpdateStats(const InitialPartitioningAlgorithm algorithm, std::mt19937& prng,
                                            const double time = 0.0) {
      ASSERT([&]() {
          for (const HypernodeID& hn : _partitioned_hypergraph.nodes()) {
            if (_partitioned_hypergraph.partID(hn) == kInvalidPartition) {
              return false;
            }
          }
          return true;
        } (), "There are unassigned hypernodes!");

      kahypar::Metrics current_metric = {
        metrics::hyperedgeCut(_partitioned_hypergraph, false),
        metrics::km1(_partitioned_hypergraph, false),
        metrics::imbalance(_partitioned_hypergraph, _context) };
      const HyperedgeWeight quality_before_refinement =
        current_metric.getMetric(kahypar::Mode::direct_kway, _context.partition.objective);

      refineCurrentPartition(current_metric, prng);

      PartitioningResult result(algorithm, quality_before_refinement,
        current_metric.getMetric(kahypar::Mode::direct_kway, _context.partition.objective),
        current_metric.imbalance);

      // Aggregate Stats
      auto algorithm_index = static_cast<uint8_t>(algorithm);
      _stats[algorithm_index].total_sum_quality += result._objective;
      _stats[algorithm_index].total_time += time;
      ++_stats[algorithm_index].total_calls;

      _global_stats.add_run(algorithm, current_metric.getMetric(kahypar::Mode::direct_kway,
        _context.partition.objective), current_metric.imbalance <= _context.partition.epsilon);

      return result;
    }

    PartitioningResult performRefinementOnPartition(vec<PartitionID>& partition,
                                                    PartitioningResult& input, std::mt19937& prng) {
      kahypar::Metrics current_metric = {
        input._objective,
        input._objective,
        input._imbalance };

      _partitioned_hypergraph.resetPartition();

      // Apply input partition to hypergraph
      for ( const HypernodeID& hn : _partitioned_hypergraph.nodes() ) {
        ASSERT(hn < partition.size());
        ASSERT(_partitioned_hypergraph.partID(hn) == kInvalidPartition);
        _partitioned_hypergraph.setNodePart(hn, partition[hn]);
      }

      HEAVY_INITIAL_PARTITIONING_ASSERT(
        current_metric.getMetric(kahypar::Mode::direct_kway, _context.partition.objective) ==
        metrics::objective(_partitioned_hypergraph, _context.partition.objective, false));

      refineCurrentPartition(current_metric, prng);

      PartitioningResult result(_result._algorithm,
        current_metric.getMetric(kahypar::Mode::direct_kway, _context.partition.objective),
        current_metric.getMetric(kahypar::Mode::direct_kway, _context.partition.objective),
        current_metric.imbalance);

      return result;
    }

    void performRefinementOnBestPartition(int seed) {
      std::mt19937 prng(seed);
      auto refined = performRefinementOnPartition(_partition, _result, prng);

      // Compare current best partition with refined partition
      if ( _result.is_other_better(refined, _context.partition.epsilon) ) {
        for ( const HypernodeID& hn : _partitioned_hypergraph.nodes() ) {
          const PartitionID part_id = _partitioned_hypergraph.partID(hn);
          ASSERT(hn < _partition.size());
          ASSERT(part_id != kInvalidPartition);
          _partition[hn] = part_id;
        }
        _result = refined;
      }
    }

    void copyPartition(vec<PartitionID>& partition_store) const {
      for (HypernodeID node : _partitioned_hypergraph.nodes()) {
        partition_store[node] = _partitioned_hypergraph.partID(node);
      }
    }

    void refineCurrentPartition(kahypar::Metrics& current_metric, std::mt19937& prng) {
      if ( _context.partition.k == 2 && _twoway_fm ) {
        bool improvement = true;
        for ( size_t i = 0; i < _context.initial_partitioning.fm_refinment_rounds && improvement; ++i ) {
          improvement = _twoway_fm->refine(current_metric, prng);
        }
      } else if ( _label_propagation ) {
        _label_propagation->initialize(_partitioned_hypergraph);
        _label_propagation->refine(_partitioned_hypergraph, {},
          current_metric, std::numeric_limits<double>::max());
      }

      HEAVY_INITIAL_PARTITIONING_ASSERT(
        current_metric.getMetric(kahypar::Mode::direct_kway, _context.partition.objective) ==
        metrics::objective(_partitioned_hypergraph, _context.partition.objective, false));
    }

    void aggregate_stats(parallel::scalable_vector<utils::InitialPartitionerSummary>& main_stats) const {
      ASSERT(main_stats.size() == _stats.size());
      for ( size_t i = 0; i < _stats.size(); ++i ) {
        main_stats[i].add(_stats[i]);
      }
    }

    void freeInternalData() {
      tbb::parallel_invoke([&] {
        _partitioned_hypergraph.freeInternalData();
      }, [&] {
        parallel::free(_partition);
      });
    }

    PartitionedHypergraph _partitioned_hypergraph;
    const Context& _context;
    GlobalInitialPartitioningStats& _global_stats;
    parallel::scalable_vector<PartitionID> _partition;
    PartitioningResult _result;
    std::unique_ptr<IRefiner> _label_propagation;
    std::unique_ptr<SequentialTwoWayFmRefiner> _twoway_fm;
    parallel::scalable_vector<utils::InitialPartitionerSummary> _stats;
  };

  using ThreadLocalHypergraph = tbb::enumerable_thread_specific<LocalInitialPartitioningHypergraph>;
  using ThreadLocalUnassignedHypernodes = tbb::enumerable_thread_specific<parallel::scalable_vector<HypernodeID>>;

 public:
  InitialPartitioningDataContainer(PartitionedHypergraph& hypergraph,
                                    const Context& context,
                                    const bool disable_fm = false) :
<<<<<<< HEAD
      _partitioned_hg(hypergraph),
      _context(context),
      _task_group_id(task_group_id),
      _disable_fm(disable_fm),
      _global_stats(context),
      _local_hg([&] { return construct_local_partitioned_hypergraph(); }),
      _local_kway_pq(_context.partition.k),
      _is_local_pq_initialized(false),
      _local_hn_visited(_context.partition.k * hypergraph.initialNumNodes()),
      _local_he_visited(_context.partition.k * hypergraph.initialNumEdges()),
      _local_unassigned_hypernodes(),
      _local_unassigned_hypernode_pointer(std::numeric_limits<size_t>::max()),
      _max_pop_size(_context.initial_partitioning.population_size)
  {
=======
    _partitioned_hg(hypergraph),
    _context(context),
    _disable_fm(disable_fm),
    _global_stats(context),
    _local_hg([&] {
      return construct_local_partitioned_hypergraph();
    }),
    _local_kway_pq(_context.partition.k),
    _is_local_pq_initialized(false),
    _local_hn_visited(_context.partition.k * hypergraph.initialNumNodes()),
    _local_he_visited(_context.partition.k * hypergraph.initialNumEdges()),
    _local_unassigned_hypernodes(),
    _local_unassigned_hypernode_pointer(std::numeric_limits<size_t>::max())  {
>>>>>>> 8d1f6ee6
    // Setup Label Propagation IRefiner Config for Initial Partitioning
    _context.refinement = _context.initial_partitioning.refinement;
    _context.refinement.label_propagation.execute_sequential = true;

    if (_context.partition.deterministic) {
      _best_partitions.resize(_max_pop_size);
      for (size_t i = 0; i < _max_pop_size; ++i) {
        _best_partitions[i].second.resize(hypergraph.initialNumNodes(), kInvalidPartition);
      }
    }
  }

  InitialPartitioningDataContainer(const InitialPartitioningDataContainer&) = delete;
  InitialPartitioningDataContainer & operator= (const InitialPartitioningDataContainer &) = delete;

  InitialPartitioningDataContainer(InitialPartitioningDataContainer&&) = delete;
  InitialPartitioningDataContainer & operator= (InitialPartitioningDataContainer &&) = delete;

  ~InitialPartitioningDataContainer() {
    tbb::parallel_invoke([&] {
      parallel::parallel_free_thread_local_internal_data(
        _local_hg, [&](LocalInitialPartitioningHypergraph& local_hg) {
          local_hg.freeInternalData();
        });
    }, [&] {
      parallel::parallel_free_thread_local_internal_data(
        _local_unassigned_hypernodes, [&](parallel::scalable_vector<HypernodeID>& array) {
          parallel::free(array);
        });
    });
  }

  PartitionedHypergraph& local_partitioned_hypergraph() {
    return _local_hg.local()._partitioned_hypergraph;
  }

  KWayPriorityQueue& local_kway_priority_queue() {
    bool& is_local_pq_initialized = _is_local_pq_initialized.local();
    KWayPriorityQueue& local_kway_pq = _local_kway_pq.local();
    if ( !is_local_pq_initialized ) {
      local_kway_pq.initialize(local_partitioned_hypergraph().initialNumNodes());
      is_local_pq_initialized = true;
    }
    return local_kway_pq;
  }

  kahypar::ds::FastResetFlagArray<>& local_hypernode_fast_reset_flag_array() {
    return _local_hn_visited.local();
  }

  kahypar::ds::FastResetFlagArray<>& local_hyperedge_fast_reset_flag_array() {
    return _local_he_visited.local();
  }

  void reset_unassigned_hypernodes(std::mt19937& prng) {
    vec<HypernodeID>& unassigned_hypernodes = _local_unassigned_hypernodes.local();
    size_t& unassigned_hypernode_pointer = _local_unassigned_hypernode_pointer.local();
    if ( unassigned_hypernode_pointer == std::numeric_limits<size_t>::max() || _context.partition.deterministic ) {
      if ( _context.partition.deterministic ) {
        unassigned_hypernodes.clear();
      }
      // In case the local unassigned hypernode vector was not initialized before
      // we initialize it here
      const PartitionedHypergraph& hypergraph = local_partitioned_hypergraph();
      for ( const HypernodeID& hn : hypergraph.nodes() ) {
        unassigned_hypernodes.push_back(hn);
      }
      std::shuffle(unassigned_hypernodes.begin(), unassigned_hypernodes.end(), prng);
    }
    unassigned_hypernode_pointer = unassigned_hypernodes.size();
  }

  HypernodeID get_unassigned_hypernode(const PartitionID unassigned_block = kInvalidPartition) {
    const PartitionedHypergraph& hypergraph = local_partitioned_hypergraph();
    parallel::scalable_vector<HypernodeID>& unassigned_hypernodes =
      _local_unassigned_hypernodes.local();
    size_t& unassigned_hypernode_pointer = _local_unassigned_hypernode_pointer.local();
    ASSERT(!unassigned_hypernodes.empty());
    ASSERT(unassigned_hypernode_pointer <= unassigned_hypernodes.size());

    while ( unassigned_hypernode_pointer > 0 ) {
      const HypernodeID current_hn = unassigned_hypernodes[0];
      // In case the current hypernode is unassigned we return it
      if ( hypergraph.partID(current_hn) == unassigned_block ) {
        return current_hn;
      }
      // In case the hypernode on the first position is already assigned,
      // we swap it to end of the unassigned hypernode vector and decrement
      // the pointer such that we will not visit it again
      std::swap(unassigned_hypernodes[0], unassigned_hypernodes[--unassigned_hypernode_pointer]);
    }
    return kInvalidHypernode;
  }

  bool should_initial_partitioner_run(const InitialPartitioningAlgorithm algorithm) {
    return _global_stats.should_initial_partitioner_run(algorithm);
  }

  /*!
   * Commits the current partition computed on the local hypergraph. Partition replaces
   * the best local partition, if it has a better quality (or better imbalance).
   * Partition on the local hypergraph is resetted afterwards.
   */
  void commit(const InitialPartitioningAlgorithm algorithm, std::mt19937& prng, size_t deterministic_tag,
              const double time = 0.0) {
    // already commits the result if non-deterministic
    auto& my_ip_data = _local_hg.local();
    auto my_result = my_ip_data.refineAndUpdateStats(algorithm, prng, time);
    const double eps = _context.partition.epsilon;

    if ( _context.partition.deterministic ) {
      // apply result to shared pool
      my_result._random_tag = prng();   // this is deterministic since we call the prng owned exclusively by the flat IP algo object
      my_result._deterministic_tag = deterministic_tag;
      PartitioningResult worst_in_population = _best_partitions[0].first;
      if (worst_in_population.is_other_better(my_result, eps)) {
        _pop_lock.lock();
        worst_in_population = _best_partitions[0].first;
        if (worst_in_population.is_other_better(my_result, eps)) {
          // remove current worst and replace with my result
          my_ip_data.copyPartition(_best_partitions[0].second);
          auto comp = [&](const auto& l, const auto& r) { return r.first.is_other_better(l.first, eps); };
          assert(std::is_heap(_best_partitions.begin(), _best_partitions.end(), comp));
          _best_partitions[0].first = my_result;
          std::pop_heap(_best_partitions.begin(), _best_partitions.end(), comp);
          std::push_heap(_best_partitions.begin(), _best_partitions.end(), comp);
          assert(std::is_heap(_best_partitions.begin(), _best_partitions.end(), comp));
        }
        _pop_lock.unlock();
      }
    } else {
      if (my_ip_data._result.is_other_better(my_result, eps)) {
        my_ip_data._result = my_result;
        my_ip_data.copyPartition(my_ip_data._partition);
        assert(std::all_of(my_ip_data._partition.begin(), my_ip_data._partition.end(), [&](PartitionID p) { return p != kInvalidPartition; }));
      }
    }
    my_ip_data._partitioned_hypergraph.resetPartition();
  }

  void commit(InitialPartitioningAlgorithm algorithm) {
    // dummy values for tests
    std::mt19937 prng(420);
    commit(algorithm, prng, 420);
  }

  /*!
   * Determines the best partition computed by all threads and applies it to
   * the hypergraph. Note, this function is not thread-safe and should be called
   * if no other thread using that object operates on it.
   */
  void apply() {
    // Initialize Stats
    parallel::scalable_vector<utils::InitialPartitionerSummary> stats;
    size_t number_of_threads = 0;
    for ( uint8_t algo = 0; algo < static_cast<uint8_t>(InitialPartitioningAlgorithm::UNDEFINED); ++algo ) {
      stats.emplace_back(static_cast<InitialPartitioningAlgorithm>(algo));
    }
    InitialPartitioningAlgorithm best_flat_algo = InitialPartitioningAlgorithm::UNDEFINED;
    HyperedgeWeight best_feasible_objective = std::numeric_limits<HyperedgeWeight>::max(); unused(best_feasible_objective);

    if ( _context.partition.deterministic ) {
      for (auto& p : _local_hg) {
        ++number_of_threads;
        p.aggregate_stats(stats);
      }

      // bring them in a deterministic order
      std::sort(_best_partitions.begin(), _best_partitions.end(), [&](const auto& l, const auto& r) {
        return r.first.is_other_better(l.first, _context.partition.epsilon);
      });

      if ( _context.initial_partitioning.perform_refinement_on_best_partitions ) {
        auto refinement_task = [&](size_t i) {
          auto& my_data = _local_hg.local();
          auto& my_phg = my_data._partitioned_hypergraph;
          vec<PartitionID>& my_partition = _best_partitions[i].second;
          PartitioningResult& my_objectives = _best_partitions[i].first;
          std::mt19937 prng(_context.partition.seed + 420 + my_phg.initialNumPins() + i);
          auto refined = my_data.performRefinementOnPartition(my_partition, my_objectives, prng);
          refined._deterministic_tag = my_objectives._deterministic_tag;
          refined._random_tag = my_objectives._random_tag;

          if (my_objectives.is_other_better(refined, _context.partition.epsilon)) {
            for (HypernodeID node : my_phg.nodes()) {
              my_partition[node] = my_phg.partID(node);
            }
            my_objectives = refined;
          }
        };

        tbb::task_group fm_refinement_group;
        for (size_t i = 0; i < _best_partitions.size(); ++i) {
          fm_refinement_group.run(std::bind(refinement_task, i));
        }
        fm_refinement_group.wait();
      }

      size_t best_index = 0;
      for (size_t i = 1; i < _best_partitions.size(); ++i) {
        if (_best_partitions[best_index].first.is_other_better(_best_partitions[i].first, _context.partition.epsilon) ) {
          best_index = i;
        }
      }

      best_flat_algo = _best_partitions[best_index].first._algorithm;
      best_feasible_objective = _best_partitions[best_index].first._objective;
      const vec<PartitionID>& best_partition = _best_partitions[best_index].second;
      assert(std::all_of(best_partition.begin(), best_partition.end(), [&](PartitionID p) { return p != kInvalidPartition; }));

      _partitioned_hg.doParallelForAllNodes([&](HypernodeID node) {
        _partitioned_hg.setOnlyNodePart(node, best_partition[node]);
      });

    } else {
      // Perform FM refinement on the best partition of each thread
      int thread_counter = 0;
      if ( _context.initial_partitioning.perform_refinement_on_best_partitions ) {
        tbb::task_group fm_refinement_group;
        for ( LocalInitialPartitioningHypergraph& partition : _local_hg ) {
          fm_refinement_group.run([&, thread_counter] {
            partition.performRefinementOnBestPartition(_partitioned_hg.initialNumPins() + thread_counter);
          });
          thread_counter++;
        }
        fm_refinement_group.wait();
      }

      // Determine best partition
      LocalInitialPartitioningHypergraph* best = nullptr;
      LocalInitialPartitioningHypergraph* worst = nullptr;
      LocalInitialPartitioningHypergraph* best_imbalance = nullptr;
      LocalInitialPartitioningHypergraph* best_objective = nullptr;
      for ( LocalInitialPartitioningHypergraph& partition : _local_hg ) {
        ++number_of_threads;
        partition.aggregate_stats(stats);
        if ( !best || best->_result.is_other_better(partition._result, _context.partition.epsilon) ) {
          best = &partition;
        }
        if ( !worst || !worst->_result.is_other_better(partition._result, _context.partition.epsilon) ) {
          worst = &partition;
        }
        if ( !best_imbalance || best_imbalance->_result._imbalance > partition._result._imbalance ||
             (best_imbalance->_result._imbalance == partition._result._imbalance &&
              best_objective->_result._objective > partition._result._objective)) {
          best_imbalance = &partition;
        }
        if ( !best_objective || best_objective->_result._objective > partition._result._objective ) {
          best_objective = &partition;
        }
      }

      ASSERT(best);
      ASSERT(worst);
      ASSERT(best_imbalance);
      ASSERT(best_objective);
      DBG << "Num Vertices =" << _partitioned_hg.initialNumNodes()
          << ", Num Edges =" << _partitioned_hg.initialNumEdges()
          << ", k =" << _context.partition.k << ", epsilon =" << _context.partition.epsilon;
      DBG << "Best Partition                [" << best->_result.str() << "]";
      DBG << "Worst Partition               [" << worst->_result.str() << "]";
      DBG << "Best Balanced Partition       [" << best_imbalance->_result.str() << "]";
      DBG << "Partition with Best Objective [" << best_objective->_result.str() << "]";

      // Applies best partition to hypergraph
      _partitioned_hg.doParallelForAllNodes([&](const HypernodeID hn) {
        ASSERT(hn < best->_partition.size());
        const PartitionID part_id = best->_partition[hn];
        ASSERT(part_id != kInvalidPartition && part_id < _partitioned_hg.k());
        _partitioned_hg.setOnlyNodePart(hn, part_id);
      });

      best_flat_algo = best->_result._algorithm;
      best_feasible_objective = best->_result._objective;
    }

<<<<<<< HEAD
    _partitioned_hg.initializePartition(_task_group_id);
    ASSERT(best_feasible_objective == metrics::objective(_partitioned_hg, _context.partition.objective, false),
           V(best_feasible_objective) << V(metrics::objective(_partitioned_hg, _context.partition.objective, false)));
    utils::InitialPartitioningStats::instance().add_initial_partitioning_result(best_flat_algo, number_of_threads, stats);
=======
    ASSERT(best);
    ASSERT(worst);
    ASSERT(best_imbalance);
    ASSERT(best_objective);
    DBG << "Num Vertices =" << _partitioned_hg.initialNumNodes()
        << ", Num Edges =" << _partitioned_hg.initialNumEdges()
        << ", k =" << _context.partition.k << ", epsilon =" << _context.partition.epsilon;
    DBG << "Best Partition                [" << best->_result.str() << "]";
    DBG << "Worst Partition               [" << worst->_result.str() << "]";
    DBG << "Best Balanced Partition       [" << best_imbalance->_result.str() << "]";
    DBG << "Partition with Best Objective [" << best_objective->_result.str() << "]";

    // Applies best partition to hypergraph
    _partitioned_hg.doParallelForAllNodes([&](const HypernodeID hn) {
      ASSERT(hn < best->_partition.size());
      const PartitionID part_id = best->_partition[hn];
      ASSERT(part_id != kInvalidPartition && part_id < _partitioned_hg.k());
      _partitioned_hg.setOnlyNodePart(hn, part_id);
    });
    _partitioned_hg.initializePartition();

    utils::InitialPartitioningStats::instance().add_initial_partitioning_result(
      best->_result._algorithm, number_of_threads, stats);
    ASSERT(best->_result._objective == metrics::objective(_partitioned_hg, _context.partition.objective, false),
           V(best->_result._objective) << V(metrics::objective(_partitioned_hg, _context.partition.objective, false)));
>>>>>>> 8d1f6ee6
  }

 private:
  LocalInitialPartitioningHypergraph construct_local_partitioned_hypergraph() {
    return LocalInitialPartitioningHypergraph(
      _partitioned_hg.hypergraph(), _context, _global_stats, _disable_fm);
  }

  PartitionedHypergraph& _partitioned_hg;
<<<<<<< HEAD
  Context _context;   // TODO why is this a copy? only for label propagation refinement parameters? ...
  const TaskGroupID _task_group_id;
=======
  Context _context;
>>>>>>> 8d1f6ee6
  const bool _disable_fm;

  GlobalInitialPartitioningStats _global_stats;

  // TODO group these objects into one struct --> fewer hash tables
  ThreadLocalHypergraph _local_hg;
  ThreadLocalKWayPriorityQueue _local_kway_pq;
  tbb::enumerable_thread_specific<bool> _is_local_pq_initialized;
  ThreadLocalFastResetFlagArray _local_hn_visited;
  ThreadLocalFastResetFlagArray _local_he_visited;
  ThreadLocalUnassignedHypernodes _local_unassigned_hypernodes;
  tbb::enumerable_thread_specific<size_t> _local_unassigned_hypernode_pointer;

  size_t _max_pop_size;
  SpinLock _pop_lock;
  vec< std::pair<PartitioningResult, vec<PartitionID>>  > _best_partitions;
};

} // namespace mt_kahypar<|MERGE_RESOLUTION|>--- conflicted
+++ resolved
@@ -344,22 +344,6 @@
   InitialPartitioningDataContainer(PartitionedHypergraph& hypergraph,
                                     const Context& context,
                                     const bool disable_fm = false) :
-<<<<<<< HEAD
-      _partitioned_hg(hypergraph),
-      _context(context),
-      _task_group_id(task_group_id),
-      _disable_fm(disable_fm),
-      _global_stats(context),
-      _local_hg([&] { return construct_local_partitioned_hypergraph(); }),
-      _local_kway_pq(_context.partition.k),
-      _is_local_pq_initialized(false),
-      _local_hn_visited(_context.partition.k * hypergraph.initialNumNodes()),
-      _local_he_visited(_context.partition.k * hypergraph.initialNumEdges()),
-      _local_unassigned_hypernodes(),
-      _local_unassigned_hypernode_pointer(std::numeric_limits<size_t>::max()),
-      _max_pop_size(_context.initial_partitioning.population_size)
-  {
-=======
     _partitioned_hg(hypergraph),
     _context(context),
     _disable_fm(disable_fm),
@@ -373,7 +357,6 @@
     _local_he_visited(_context.partition.k * hypergraph.initialNumEdges()),
     _local_unassigned_hypernodes(),
     _local_unassigned_hypernode_pointer(std::numeric_limits<size_t>::max())  {
->>>>>>> 8d1f6ee6
     // Setup Label Propagation IRefiner Config for Initial Partitioning
     _context.refinement = _context.initial_partitioning.refinement;
     _context.refinement.label_propagation.execute_sequential = true;
@@ -650,38 +633,10 @@
       best_feasible_objective = best->_result._objective;
     }
 
-<<<<<<< HEAD
-    _partitioned_hg.initializePartition(_task_group_id);
+    _partitioned_hg.initializePartition();
     ASSERT(best_feasible_objective == metrics::objective(_partitioned_hg, _context.partition.objective, false),
            V(best_feasible_objective) << V(metrics::objective(_partitioned_hg, _context.partition.objective, false)));
     utils::InitialPartitioningStats::instance().add_initial_partitioning_result(best_flat_algo, number_of_threads, stats);
-=======
-    ASSERT(best);
-    ASSERT(worst);
-    ASSERT(best_imbalance);
-    ASSERT(best_objective);
-    DBG << "Num Vertices =" << _partitioned_hg.initialNumNodes()
-        << ", Num Edges =" << _partitioned_hg.initialNumEdges()
-        << ", k =" << _context.partition.k << ", epsilon =" << _context.partition.epsilon;
-    DBG << "Best Partition                [" << best->_result.str() << "]";
-    DBG << "Worst Partition               [" << worst->_result.str() << "]";
-    DBG << "Best Balanced Partition       [" << best_imbalance->_result.str() << "]";
-    DBG << "Partition with Best Objective [" << best_objective->_result.str() << "]";
-
-    // Applies best partition to hypergraph
-    _partitioned_hg.doParallelForAllNodes([&](const HypernodeID hn) {
-      ASSERT(hn < best->_partition.size());
-      const PartitionID part_id = best->_partition[hn];
-      ASSERT(part_id != kInvalidPartition && part_id < _partitioned_hg.k());
-      _partitioned_hg.setOnlyNodePart(hn, part_id);
-    });
-    _partitioned_hg.initializePartition();
-
-    utils::InitialPartitioningStats::instance().add_initial_partitioning_result(
-      best->_result._algorithm, number_of_threads, stats);
-    ASSERT(best->_result._objective == metrics::objective(_partitioned_hg, _context.partition.objective, false),
-           V(best->_result._objective) << V(metrics::objective(_partitioned_hg, _context.partition.objective, false)));
->>>>>>> 8d1f6ee6
   }
 
  private:
@@ -691,12 +646,7 @@
   }
 
   PartitionedHypergraph& _partitioned_hg;
-<<<<<<< HEAD
-  Context _context;   // TODO why is this a copy? only for label propagation refinement parameters? ...
-  const TaskGroupID _task_group_id;
-=======
   Context _context;
->>>>>>> 8d1f6ee6
   const bool _disable_fm;
 
   GlobalInitialPartitioningStats _global_stats;
