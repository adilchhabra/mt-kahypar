/*******************************************************************************
 * This file is part of KaHyPar.
 *
 * Copyright (C) 2015 Sebastian Schlag <sebastian.schlag@kit.edu>
 *
 * KaHyPar is free software: you can redistribute it and/or modify
 * it under the terms of the GNU General Public License as published by
 * the Free Software Foundation, either version 3 of the License, or
 * (at your option) any later version.
 *
 * KaHyPar is distributed in the hope that it will be useful,
 * but WITHOUT ANY WARRANTY; without even the implied warranty of
 * MERCHANTABILITY or FITNESS FOR A PARTICULAR PURPOSE.  See the
 * GNU General Public License for more details.
 *
 * You should have received a copy of the GNU General Public License
 * along with KaHyPar.  If not, see <http://www.gnu.org/licenses/>.
 *
 ******************************************************************************/

#pragma once

#include <array>
#include <string>
#include <utility>
#include <vector>

#include "mt-kahypar/partition/refinement/i_refiner.h"

namespace mt_kahypar {
class DoNothingRefiner final : public IRefiner<> {
 public:
  template <typename ... Args>
  explicit DoNothingRefiner(Args&& ...) noexcept { }
  DoNothingRefiner(const DoNothingRefiner&) = delete;
  DoNothingRefiner(DoNothingRefiner&&) = delete;
  DoNothingRefiner & operator= (const DoNothingRefiner &) = delete;
  DoNothingRefiner & operator= (DoNothingRefiner &&) = delete;

 private:
  void initializeImpl(PartitionedHypergraph&) override final { }

<<<<<<< HEAD
  bool refineImpl(PartitionedHypergraph&,
                  const parallel::scalable_vector<HypernodeID>&,
=======
  bool refineImpl(PartitionedHypergraph<>&,
>>>>>>> cadddb90
                  kahypar::Metrics &) override final {
    return false;
  }
};
}  // namespace kahypar<|MERGE_RESOLUTION|>--- conflicted
+++ resolved
@@ -28,7 +28,7 @@
 #include "mt-kahypar/partition/refinement/i_refiner.h"
 
 namespace mt_kahypar {
-class DoNothingRefiner final : public IRefiner<> {
+class DoNothingRefiner final : public IRefiner {
  public:
   template <typename ... Args>
   explicit DoNothingRefiner(Args&& ...) noexcept { }
@@ -40,12 +40,7 @@
  private:
   void initializeImpl(PartitionedHypergraph&) override final { }
 
-<<<<<<< HEAD
   bool refineImpl(PartitionedHypergraph&,
-                  const parallel::scalable_vector<HypernodeID>&,
-=======
-  bool refineImpl(PartitionedHypergraph<>&,
->>>>>>> cadddb90
                   kahypar::Metrics &) override final {
     return false;
   }
