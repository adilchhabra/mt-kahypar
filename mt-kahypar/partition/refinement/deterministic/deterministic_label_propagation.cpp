/*******************************************************************************
 * MIT License
 *
 * This file is part of Mt-KaHyPar.
 *
 * Copyright (C) 2021 Lars Gottesbüren <lars.gottesbueren@kit.edu>
 *
 * Permission is hereby granted, free of charge, to any person obtaining a copy
 * of this software and associated documentation files (the "Software"), to deal
 * in the Software without restriction, including without limitation the rights
 * to use, copy, modify, merge, publish, distribute, sublicense, and/or sell
 * copies of the Software, and to permit persons to whom the Software is
 * furnished to do so, subject to the following conditions:
 *
 * The above copyright notice and this permission notice shall be included in all
 * copies or substantial portions of the Software.
 *
 * THE SOFTWARE IS PROVIDED "AS IS", WITHOUT WARRANTY OF ANY KIND, EXPRESS OR
 * IMPLIED, INCLUDING BUT NOT LIMITED TO THE WARRANTIES OF MERCHANTABILITY,
 * FITNESS FOR A PARTICULAR PURPOSE AND NONINFRINGEMENT. IN NO EVENT SHALL THE
 * AUTHORS OR COPYRIGHT HOLDERS BE LIABLE FOR ANY CLAIM, DAMAGES OR OTHER
 * LIABILITY, WHETHER IN AN ACTION OF CONTRACT, TORT OR OTHERWISE, ARISING FROM,
 * OUT OF OR IN CONNECTION WITH THE SOFTWARE OR THE USE OR OTHER DEALINGS IN THE
 * SOFTWARE.
 ******************************************************************************/

#include "deterministic_label_propagation.h"

#include "mt-kahypar/definitions.h"
#include "mt-kahypar/partition/metrics.h"
#include "mt-kahypar/partition/refinement/gains/km1/km1_attributed_gains.h"
#include "mt-kahypar/parallel/chunking.h"
#include "mt-kahypar/parallel/parallel_counting_sort.h"
#include "mt-kahypar/utils/cast.h"

#include <tbb/parallel_sort.h>
#include <tbb/parallel_reduce.h>

namespace mt_kahypar {

  template<typename TypeTraits>
  bool DeterministicLabelPropagationRefiner<TypeTraits>::refineImpl(
          mt_kahypar_partitioned_hypergraph_t& hypergraph,
          const vec<HypernodeID>&,
          Metrics& best_metrics,
          const double) {
    PartitionedHypergraph& phg = utils::cast<PartitionedHypergraph>(hypergraph);
    Gain overall_improvement = 0;
    constexpr size_t num_buckets = utils::ParallelPermutation<HypernodeID>::num_buckets;
    size_t num_sub_rounds = context.refinement.deterministic_refinement.num_sub_rounds_sync_lp;

    for (size_t iter = 0; iter < context.refinement.label_propagation.maximum_iterations; ++iter) {
      if (context.refinement.deterministic_refinement.use_active_node_set && ++round == 0) {
        std::fill(last_moved_in_round.begin(), last_moved_in_round.end(), CAtomic<uint32_t>(0));
      }

      // size == 0 means no node was moved last round, but there were positive gains --> try again with different permutation
      if (!context.refinement.deterministic_refinement.use_active_node_set || iter == 0 || active_nodes.size() == 0) {
        permutation.random_grouping(phg.initialNumNodes(), context.shared_memory.static_balancing_work_packages,prng());
      } else {
        tbb::parallel_sort(active_nodes.begin(), active_nodes.end());
        permutation.sample_buckets_and_group_by(active_nodes.range(),
                                                context.shared_memory.static_balancing_work_packages, prng());
      }
      active_nodes.clear();

      const size_t num_buckets_per_sub_round = parallel::chunking::idiv_ceil(num_buckets, num_sub_rounds);
      size_t num_moves = 0;
      Gain round_improvement = 0;
      bool increase_sub_rounds = false;
      for (size_t sub_round = 0; sub_round < num_sub_rounds; ++sub_round) {
        auto[first_bucket, last_bucket] = parallel::chunking::bounds(sub_round, num_buckets, num_buckets_per_sub_round);
        assert(first_bucket < last_bucket && last_bucket < permutation.bucket_bounds.size());
        size_t first = permutation.bucket_bounds[first_bucket], last = permutation.bucket_bounds[last_bucket];
        moves.clear();

        // calculate moves
        if (phg.k() == 2) {
          tbb::parallel_for(HypernodeID(first), HypernodeID(last), [&](const HypernodeID position) {
            assert(position < permutation.permutation.size());
            calculateAndSaveBestMoveTwoWay(phg, permutation.at(position));
          });
        } else {
          tbb::parallel_for(HypernodeID(first), HypernodeID(last), [&](const HypernodeID position) {
            assert(position < permutation.permutation.size());
            calculateAndSaveBestMove(phg, permutation.at(position));
          });
        }
        moves.finalize();

        Gain sub_round_improvement = 0;
        size_t num_moves_in_sub_round = moves.size();
        if (num_moves_in_sub_round > 0) {
          bool reverted = false;
          std::tie(sub_round_improvement, reverted) = applyMovesByMaximalPrefixesInBlockPairs(phg);
          increase_sub_rounds |= reverted;
          if (sub_round_improvement > 0 && moves.size() > 0) {
            if (!context.refinement.deterministic_refinement.recalculate_gains_on_second_apply) {
              sub_round_improvement += applyMovesSortedByGainAndRevertUnbalanced(phg);
            } else {
              sub_round_improvement += applyMovesSortedByGainWithRecalculation(phg);
            }
          }
        }
        round_improvement += sub_round_improvement;
        num_moves += num_moves_in_sub_round;
      }
      overall_improvement += round_improvement;
      active_nodes.finalize();

      if (increase_sub_rounds) {
        num_sub_rounds = std::min(num_buckets, num_sub_rounds * 2);
      }
      if (num_moves == 0) {
        break; // no vertices with positive gain --> stop
      }
    }

    best_metrics.quality -= overall_improvement;
    best_metrics.imbalance = metrics::imbalance(phg, context);
    if (context.type == ContextType::main) {
      DBG << V(best_metrics.quality) << V(best_metrics.imbalance);
    }
    return overall_improvement > 0;
  }

/*
 * for configs where we don't know exact gains --> have to trace the overall improvement with attributed gains
 */
  template<typename TypeTraits>
  Gain DeterministicLabelPropagationRefiner<TypeTraits>::performMoveWithAttributedGain(
          PartitionedHypergraph& phg, const Move& m, bool activate_neighbors) {
    Gain attributed_gain = 0;
    auto objective_delta = [&](const SynchronizedEdgeUpdate& sync_update) {
      attributed_gain -= Km1AttributedGains::gain(sync_update);
    };
    const bool was_moved = phg.changeNodePart(m.node, m.from, m.to, objective_delta);
    if (context.refinement.deterministic_refinement.use_active_node_set && activate_neighbors && was_moved) {
      // activate neighbors for next round
      const HypernodeID n = phg.initialNumNodes();
      for (HyperedgeID he : phg.incidentEdges(m.node)) {
        if (phg.edgeSize(he) <= context.refinement.label_propagation.hyperedge_size_activation_threshold) {
          if (last_moved_in_round[he + n].load(std::memory_order_relaxed) != round) {
            last_moved_in_round[he + n].store(round, std::memory_order_relaxed);   // no need for atomic semantics
            for (HypernodeID v : phg.pins(he)) {
              uint32_t lrv = last_moved_in_round[v].load(std::memory_order_relaxed);
              if (lrv != round &&
                  last_moved_in_round[v].compare_exchange_strong(lrv, round, std::memory_order_acq_rel)) {
                active_nodes.push_back_buffered(v);
              }
            }
          }
        }
      }
    }
    return attributed_gain;
  }

  template<typename TypeTraits>
  template<typename Predicate>
  Gain DeterministicLabelPropagationRefiner<TypeTraits>::applyMovesIf(
          PartitionedHypergraph& phg, const vec<Move>& my_moves, size_t end, Predicate&& predicate) {
    auto range = tbb::blocked_range<size_t>(UL(0), end);
    auto accum = [&](const tbb::blocked_range<size_t>& r, const Gain& init) -> Gain {
      Gain my_gain = init;
      for (size_t i = r.begin(); i < r.end(); ++i) {
        if (predicate(i)) {
          my_gain += performMoveWithAttributedGain(phg, my_moves[i], true);
        }
      }
      return my_gain;
    };
    return tbb::parallel_reduce(range, 0, accum, std::plus<>());
  }

  template<typename PartitionedHypergraph>
  vec<HypernodeWeight> aggregatePartWeightDeltas(PartitionedHypergraph& phg, const vec<Move>& moves, size_t end) {
    // parallel reduce makes way too many vector copies
    tbb::enumerable_thread_specific<vec< HypernodeWeight>>
    ets_part_weight_diffs(phg.k(), 0);
    auto accum = [&](const tbb::blocked_range<size_t>& r) {
      auto& part_weights = ets_part_weight_diffs.local();
      for (size_t i = r.begin(); i < r.end(); ++i) {
        part_weights[moves[i].from] -= phg.nodeWeight(moves[i].node);
        part_weights[moves[i].to] += phg.nodeWeight(moves[i].node);
      }
    };
    tbb::parallel_for(tbb::blocked_range<size_t>(UL(0), end), accum);
    vec<HypernodeWeight> res(phg.k(), 0);
    auto combine = [&](const vec<HypernodeWeight>& a) {
      for (size_t i = 0; i < res.size(); ++i) {
        res[i] += a[i];
      }
    };
    ets_part_weight_diffs.combine_each(combine);
    return res;
  }

  template<typename TypeTraits>
  Gain DeterministicLabelPropagationRefiner<TypeTraits>::applyMovesSortedByGainAndRevertUnbalanced(PartitionedHypergraph& phg) {
    const size_t num_moves = moves.size();
    tbb::parallel_sort(moves.begin(), moves.begin() + num_moves, [](const Move& m1, const Move& m2) {
      return m1.gain > m2.gain || (m1.gain == m2.gain && m1.node < m2.node);
    });

    const auto& max_part_weights = context.partition.max_part_weights;
    size_t num_overloaded_blocks = 0, num_overloaded_before_round = 0;
    vec<HypernodeWeight> part_weights = aggregatePartWeightDeltas(phg, moves.getData(), num_moves);
    for (PartitionID i = 0; i < phg.k(); ++i) {
      part_weights[i] += phg.partWeight(i);
      if (part_weights[i] > max_part_weights[i]) {
        num_overloaded_blocks++;
      }
      if (phg.partWeight(i) > max_part_weights[i]) {
        num_overloaded_before_round++;
      }
    }

    size_t num_overloaded_before_first_pass = num_overloaded_blocks;
    size_t num_reverted_moves = 0;
    size_t j = num_moves;

    auto revert_move = [&](Move& m) {
      part_weights[m.to] -= phg.nodeWeight(m.node);
      part_weights[m.from] += phg.nodeWeight(m.node);
      m.invalidate();
      num_reverted_moves++;
      if (part_weights[m.to] <= max_part_weights[m.to]) {
        num_overloaded_blocks--;
      }
    };

    while (num_overloaded_blocks > 0 && j > 0) {
      Move& m = moves[--j];
      if (part_weights[m.to] > max_part_weights[m.to]
          && part_weights[m.from] + phg.nodeWeight(m.node) <= max_part_weights[m.from]) {
        revert_move(m);
      }
    }

    if (num_overloaded_blocks > 0) {
      DBG << "still overloaded" << num_overloaded_blocks << V(num_moves) << V(num_reverted_moves)
          << V(num_overloaded_before_round) << V(num_overloaded_before_first_pass) << "trigger second run";

      size_t num_extra_rounds = 1;
      j = num_moves;
      size_t last_valid_move = 0;
      while (num_overloaded_blocks > 0) {
        if (j == 0) {
          j = last_valid_move;
          last_valid_move = 0;
          num_extra_rounds++;
        }
        Move& m = moves[j - 1];
        if (m.isValid() && part_weights[m.to] > max_part_weights[m.to]) {
          if (part_weights[m.from] + phg.nodeWeight(m.node) > max_part_weights[m.from]
              && part_weights[m.from] <= max_part_weights[m.from]) {
            num_overloaded_blocks++;
          }
          revert_move(m);
        }

        if (last_valid_move == 0 && m.isValid()) {
          last_valid_move = j;
        }
        --j;
      }

      DBG << V(num_reverted_moves) << V(num_extra_rounds);
    }

    // apply all moves that were not invalidated
    Gain gain = applyMovesIf(phg, moves.getData(), num_moves, [&](size_t pos) { return moves[pos].isValid(); });

    // if that decreased solution quality, revert it all
    if (gain < 0) {
      gain += applyMovesIf(phg, moves.getData(), num_moves, [&](size_t pos) {
        if (moves[pos].isValid()) {
          std::swap(moves[pos].from, moves[pos].to);
          return true;
        } else {
          return false;
        }
      });
      assert(gain == 0);
    }
    return gain;
  }

<<<<<<< HEAD
  std::pair<Gain, bool> DeterministicLabelPropagationRefiner::applyMovesByMaximalPrefixesInBlockPairs(PartitionedHypergraph& phg) {
=======
  template<typename TypeTraits>
  Gain DeterministicLabelPropagationRefiner<TypeTraits>::applyMovesByMaximalPrefixesInBlockPairs(PartitionedHypergraph& phg) {
>>>>>>> 9bbc98b6
    PartitionID k = phg.k();
    PartitionID max_key = k * k;
    auto index = [&](PartitionID b1, PartitionID b2) { return b1 * k + b2; };
    auto get_key = [&](const Move& m) { return index(m.from, m.to); };

    const size_t num_moves = moves.size();

    // aggregate moves by direction. not in-place because of counting sort.
    // but it gives us the positions of the buckets right away
    auto positions = parallel::counting_sort(moves, sorted_moves, max_key, get_key,
                                             context.shared_memory.num_threads);

    auto has_moves = [&](PartitionID p1, PartitionID p2) {
      size_t direction = index(p1, p2);
      return positions[direction + 1] != positions[direction];
    };

    vec<std::pair<PartitionID, PartitionID>> relevant_block_pairs;
    vec<size_t> involvements(k, 0);
    for (PartitionID p1 = 0; p1 < k; ++p1) {
      for (PartitionID p2 = p1 + 1; p2 < k; ++p2) {
        if (has_moves(p1, p2) || has_moves(p2, p1)) {
          relevant_block_pairs.emplace_back(p1, p2);
        }
        // more involvements reduce slack --> only increment involvements if vertices are moved into that block
        if (has_moves(p1, p2)) {
          involvements[p2]++;
        }
        if (has_moves(p2, p1)) {
          involvements[p1]++;
        }
      }
    }

    // swap_prefix[index(p1,p2)] stores the first position of moves to revert out of the sequence of moves from p1 to p2
    vec<size_t> swap_prefix(max_key, 0);
<<<<<<< HEAD
    tbb::parallel_for(0UL, relevant_block_pairs.size(), [&](size_t bp_index) {
=======
    vec<int64_t> part_weight_deltas(k, 0);

    tbb::parallel_for(UL(0), relevant_block_pairs.size(), [&](size_t bp_index) {
>>>>>>> 9bbc98b6
      // sort both directions by gain (alternative: gain / weight?)
      auto sort_by_gain_and_prefix_sum_node_weights = [&](PartitionID p1, PartitionID p2) {
        size_t begin = positions[index(p1, p2)], end = positions[index(p1, p2) + 1];
        auto comp = [&](const Move& m1, const Move& m2) {
          return m1.gain > m2.gain || (m1.gain == m2.gain && m1.node < m2.node);
        };
        tbb::parallel_sort(sorted_moves.begin() + begin, sorted_moves.begin() + end, comp);
        tbb::parallel_for(begin, end, [&](size_t pos) {
          cumulative_node_weights[pos] = phg.nodeWeight(sorted_moves[pos].node);
        });
        parallel_prefix_sum(cumulative_node_weights.begin() + begin, cumulative_node_weights.begin() + end,
                            cumulative_node_weights.begin() + begin, std::plus<>(), 0);
      };
<<<<<<< HEAD
=======
      const auto b = sorted_moves.begin();
      size_t i = positions[index(p1, p2)], i_last = positions[index(p1, p2) + 1],
              j = positions[index(p2, p1)], j_last = positions[index(p2, p1) + 1];
      std::sort(b + i, b + i_last, comp);
      std::sort(b + j, b + j_last, comp);


      // get balanced swap prefix
      HypernodeWeight budget_p1 = context.partition.max_part_weights[p1] - phg.partWeight(p1),
                      budget_p2 = context.partition.max_part_weights[p2] - phg.partWeight(p2);
      HypernodeWeight slack_p1 = budget_p1 / std::max(UL(1), involvements[p1]),
                      slack_p2 = budget_p2 / std::max(UL(1), involvements[p2]);

      int64_t balance = 0;
      std::tuple<size_t, size_t, int64_t> best{0, 0, 0};

      /*
       * this can be parallelized as follows.
       * 1. prefix sums of node weights over both move sequences
       * 2. pick middle of larger sequence, binary search for its prefix sum in the smaller sequence
       * 3. search for prefixes independently in both halves, and pick the better one
       *
       * in most cases we're expecting to take roughly as many moves as the size of the shorter sequence, from each of the sequences.
       * can we bias the search towards that?
       */

      // gain > 0 first. alternate depending on balance
      while (i < i_last && sorted_moves[i].gain > 0 && j < j_last && sorted_moves[j].gain > 0) {
        if (balance < 0 || (balance == 0 && sorted_moves[i].gain > sorted_moves[j].gain)) {
          // perform next move from p1 to p2
          balance += phg.nodeWeight(sorted_moves[i++].node);
        } else {
          // perform next move from p2 to p1
          balance -= phg.nodeWeight(sorted_moves[j++].node);
        }
>>>>>>> 9bbc98b6

      PartitionID p1, p2;
      std::tie(p1, p2) = relevant_block_pairs[bp_index];
      tbb::parallel_invoke([&] {
        sort_by_gain_and_prefix_sum_node_weights(p1, p2);
      }, [&] {
        sort_by_gain_and_prefix_sum_node_weights(p2, p1);
      });

      HypernodeWeight  budget_p1 = context.partition.max_part_weights[p1] - phg.partWeight(p1),
                       budget_p2 = context.partition.max_part_weights[p2] - phg.partWeight(p2);
      HypernodeWeight  lb_p1 = -(budget_p1 /std::max(1UL, involvements[p1])),
                       ub_p2 = budget_p2 / std::max(1UL, involvements[p2]);

      size_t  p1_begin = positions[index(p1, p2)], p1_end = positions[index(p1, p2) + 1],
              p2_begin = positions[index(p2, p1)], p2_end = positions[index(p2, p1) + 1];

      auto best_prefix = findBestPrefixesRecursive(p1_begin, p1_end, p2_begin, p2_end,
                                                   p1_begin - 1, p2_begin - 1, lb_p1, ub_p2);

      assert(best_prefix == findBestPrefixesSequentially(p1_begin, p1_end, p2_begin, p2_end,
                                                         p1_begin - 1, p2_begin - 1, lb_p1, ub_p2));
      if (best_prefix.first == invalid_pos) {
        // represents no solution found (and recursive version didn't move all the way to the start of the range)
        // --> replace with starts of ranges (represents no moves applied)
        best_prefix = std::make_pair(p1_begin, p2_begin);
      }
      swap_prefix[index(p1, p2)] = best_prefix.first;
      swap_prefix[index(p2, p1)] = best_prefix.second;
    });

    moves.clear();
    Gain actual_gain = applyMovesIf(phg, sorted_moves, num_moves, [&](size_t pos) {
      if (pos < swap_prefix[index(sorted_moves[pos].from, sorted_moves[pos].to)]) {
        return true;
      } else {
        moves.push_back_buffered(sorted_moves[pos]);
        return false;
      }
    });
    moves.finalize();

    // revert everything if that decreased solution quality
    bool revert_all = actual_gain < 0;
    if (revert_all) {
      actual_gain += applyMovesIf(phg, sorted_moves, num_moves, [&](size_t pos) {
        if (pos < swap_prefix[index(sorted_moves[pos].from, sorted_moves[pos].to)]) {
          std::swap(sorted_moves[pos].from, sorted_moves[pos].to);
          return true;
        } else {
          return false;
        }
      });
    }

    return std::make_pair(actual_gain, revert_all);
  }

  std::pair<size_t, size_t> DeterministicLabelPropagationRefiner::findBestPrefixesRecursive(
          size_t p1_begin, size_t p1_end, size_t p2_begin, size_t p2_end,
          size_t p1_invalid, size_t p2_invalid,
          HypernodeWeight lb_p1, HypernodeWeight ub_p2)
  {
    auto balance = [&](size_t p1_ind, size_t p2_ind) {
      assert(p1_ind == p1_invalid || p1_ind < p1_end);
      assert(p1_ind >= p1_invalid || p1_invalid == (0UL - 1));
      assert(p2_ind == p2_invalid || p2_ind < p2_end);
      assert(p2_ind >= p2_invalid || p2_invalid == (0UL - 1));
      assert(p1_ind == p1_invalid || p1_ind < cumulative_node_weights.size());
      assert(p2_ind == p2_invalid || p2_ind < cumulative_node_weights.size());
      const auto a = (p1_ind == p1_invalid) ? 0 : cumulative_node_weights[p1_ind];
      const auto b = (p2_ind == p2_invalid) ? 0 : cumulative_node_weights[p2_ind];
      return a - b;
    };

    auto is_feasible = [&](size_t p1_ind, size_t p2_ind) {
      const HypernodeWeight bal = balance(p1_ind, p2_ind);
      return lb_p1 <= bal && bal <= ub_p2;
    };

    const size_t n_p1 = p1_end - p1_begin, n_p2 = p2_end - p2_begin;

    static constexpr size_t sequential_cutoff = 2000;
    if (n_p1 < sequential_cutoff && n_p2 < sequential_cutoff) {
      return findBestPrefixesSequentially(p1_begin, p1_end, p2_begin, p2_end, p1_invalid, p2_invalid, lb_p1, ub_p2);
    }

    const auto c = cumulative_node_weights.begin();
    if (n_p1 > n_p2) {
      size_t p1_mid = p1_begin + n_p1 / 2;
      auto p2_match_it = std::lower_bound(c + p2_begin, c + p2_end, cumulative_node_weights[p1_mid]);
      size_t p2_match = std::distance(cumulative_node_weights.begin(), p2_match_it);

      if (p2_match != p2_end && p1_mid != p1_end && is_feasible(p1_mid, p2_match)) {
        // no need to search left range
        return findBestPrefixesRecursive(p1_mid + 1, p1_end, p2_match + 1, p2_end, p1_invalid, p2_invalid, lb_p1, ub_p2);
      }
      if (p2_match == p2_end && balance(p1_mid, p2_end - 1) > ub_p2) {
        // p1_mid cannot be compensated --> no need to search right range
        return findBestPrefixesRecursive(p1_begin, p1_mid, p2_begin, p2_match, p1_invalid, p2_invalid, lb_p1, ub_p2);
      }

      std::pair<size_t, size_t> left, right;
      tbb::parallel_invoke([&] {
        left = findBestPrefixesRecursive(p1_begin, p1_mid, p2_begin, p2_match, p1_invalid, p2_invalid, lb_p1, ub_p2);
      }, [&] {
        right = findBestPrefixesRecursive(p1_mid, p1_end, p2_match, p2_end, p1_invalid, p2_invalid, lb_p1, ub_p2);
      });
      return right.first != invalid_pos ? right : left;
    } else {
      size_t p2_mid = p2_begin + n_p2 / 2;
      auto p1_match_it = std::lower_bound(c + p1_begin, c + p1_end, cumulative_node_weights[p2_mid]);
      size_t p1_match = std::distance(cumulative_node_weights.begin(), p1_match_it);

      if (p1_match != p1_end && p2_mid != p2_end && is_feasible(p1_match, p2_mid)) {
        // no need to search left range
        return findBestPrefixesRecursive(p1_match + 1, p1_end, p2_mid + 1, p2_end, p1_invalid, p2_invalid, lb_p1, ub_p2);
      }
      if (p1_match == p1_end && balance(p1_end - 1, p2_mid) < lb_p1) {
        // p2_mid cannot be compensated --> no need to search right range
        return findBestPrefixesRecursive(p1_begin, p1_match, p2_begin, p2_mid, p1_invalid, p2_invalid, lb_p1, ub_p2);
      }

      std::pair<size_t, size_t> left, right;
      tbb::parallel_invoke([&] {
        left = findBestPrefixesRecursive(p1_begin, p1_match, p2_begin, p2_mid, p1_invalid, p2_invalid, lb_p1, ub_p2);
      }, [&] {
        right = findBestPrefixesRecursive(p1_match, p1_end, p2_mid, p2_end, p1_invalid, p2_invalid, lb_p1, ub_p2);
      });
      return right.first != invalid_pos ? right : left;
    }
  }

  std::pair<size_t, size_t> DeterministicLabelPropagationRefiner::findBestPrefixesSequentially(
          size_t p1_begin, size_t p1_end, size_t p2_begin, size_t p2_end, size_t p1_inv, size_t p2_inv,
          HypernodeWeight lb_p1, HypernodeWeight ub_p2)
  {
    auto balance = [&](size_t p1_ind, size_t p2_ind) {
      const auto a = (p1_ind == p1_inv) ? 0 : cumulative_node_weights[p1_ind];
      const auto b = (p2_ind == p2_inv) ? 0 : cumulative_node_weights[p2_ind];
      return a - b;
    };

    auto is_feasible = [&](size_t p1_ind, size_t p2_ind) {
      const HypernodeWeight bal = balance(p1_ind, p2_ind);
      return lb_p1 <= bal && bal <= ub_p2;
    };

    while (true) {
      if (is_feasible(p1_end - 1, p2_end - 1)) { return std::make_pair(p1_end, p2_end); }
      if (balance(p1_end - 1, p2_end - 1) < 0) {
        if (p2_end == p2_begin) { break; }
        p2_end--;
      } else {
        if (p1_end == p1_begin) { break; }
        p1_end--;
      }
    }
    return std::make_pair(invalid_pos, invalid_pos);
  }

  template<typename TypeTraits>
  Gain DeterministicLabelPropagationRefiner<TypeTraits>::applyMovesSortedByGainWithRecalculation(PartitionedHypergraph& phg) {
    if (last_recalc_round.empty() || ++recalc_round == std::numeric_limits<uint32_t>::max()) {
      last_recalc_round.assign(max_num_edges, CAtomic<uint32_t>(0));
    }
    constexpr MoveID invalid_move_id = std::numeric_limits<MoveID>::max();
    if (move_pos_of_node.empty()) {
      move_pos_of_node.resize(max_num_nodes, invalid_move_id);
    }

    const size_t num_moves = moves.size();
    tbb::parallel_sort(moves.begin(), moves.begin() + num_moves, [](const Move& m1, const Move& m2) {
      return m1.gain > m2.gain || (m1.gain == m2.gain && m1.node < m2.node);
    });

    tbb::parallel_for(UL(0), num_moves, [&](size_t pos) {
      move_pos_of_node[moves[pos].node] = pos + 1;    // pos + 1 to handle zero init of last_out
      moves[pos].gain = 0;
    });

    auto was_node_moved_in_this_round = [&](HypernodeID u) { return move_pos_of_node[u] != invalid_move_id; };

    // recalculate gains
    tbb::parallel_for(UL(0), num_moves, [&](size_t pos) {
      auto& r = ets_recalc_data.local();

      HypernodeID u = moves[pos].node;
      for (HyperedgeID e : phg.incidentEdges(u)) {
        uint32_t expected = last_recalc_round[e].load(std::memory_order_relaxed);
        if (expected < recalc_round && last_recalc_round[e].exchange(recalc_round, std::memory_order_acq_rel) == expected) {
          for (HypernodeID v : phg.pins(e)) {
            if (was_node_moved_in_this_round(v)) {
              const MoveID m_id = move_pos_of_node[v];
              const Move& m = moves[m_id - 1];
              r[m.to].first_in = std::min(r[m.to].first_in, m_id);
              r[m.from].last_out = std::max(r[m.from].last_out, m_id);
            } else {
              r[phg.partID(v)].remaining_pins++;
            }
          }

          const HyperedgeWeight we = phg.edgeWeight(e);
          for (HypernodeID v : phg.pins(e)) {
            if (was_node_moved_in_this_round(v)) {
              const MoveID m_id = move_pos_of_node[v];
              Move& m = moves[m_id - 1];
              const bool benefit = r[m.from].last_out == m_id && r[m.from].first_in > m_id && r[m.from].remaining_pins == 0;
              const bool penalty = r[m.to].first_in == m_id && r[m.to].last_out < m_id && r[m.to].remaining_pins == 0;
              if (benefit && !penalty) {
                __atomic_fetch_add(&m.gain, we, __ATOMIC_RELAXED);
              }
              if (!benefit && penalty) {
                __atomic_fetch_sub(&m.gain, we, __ATOMIC_RELAXED);
              }
            }
          }

          if (phg.k() <= static_cast<int>(2 * phg.edgeSize(e))) {
            for (PartitionID i = 0; i < phg.k(); ++i) {
              r[i] = RecalculationData();
            }
          } else {
            for (HypernodeID v : phg.pins(e)) {
              if (was_node_moved_in_this_round(v)) {
                const Move& m = moves[move_pos_of_node[v] - 1];
                r[m.from] = RecalculationData();
                r[m.to] = RecalculationData();
              } else {
                r[phg.partID(v)] = RecalculationData();
              }
            }
          }
        }
      }
    });

#ifndef NDEBUG
    for (size_t pos = 0; pos < num_moves; ++pos) {
      const Move& m = moves[pos];
      Gain move_gain = performMoveWithAttributedGain(phg, m, false);
      unused(move_gain);
      ASSERT(move_gain == m.gain);
    }

    for (int64_t pos = num_moves - 1; pos >= 0; --pos) {
      Move reverse_move = moves[pos];
      std::swap(reverse_move.from, reverse_move.to);
      Gain move_gain = performMoveWithAttributedGain(phg, reverse_move, false);
      unused(move_gain);
      ASSERT(move_gain == -moves[pos].gain);
    }
#endif

    // remove markers again
<<<<<<< HEAD
    tbb::parallel_for(0UL, num_moves, [&](size_t pos) { move_pos_of_node[moves[pos].node] = invalid_move_id; });
=======
    tbb::parallel_for(UL(0), num_moves, [&](size_t pos) { move_pos_of_node[moves[pos].node] = invalid_pos; });
>>>>>>> 9bbc98b6

    // calculate number of overloaded blocks
    size_t num_overloaded_blocks_before_pass = 0, num_overloaded_blocks = 0;
    const auto& max_part_weights = context.partition.max_part_weights;
    vec<HypernodeWeight> part_weights(phg.k());
    for (PartitionID i = 0; i < phg.k(); ++i) {
      part_weights[i] = phg.partWeight(i);
      if (part_weights[i] > max_part_weights[i]) {
        num_overloaded_blocks_before_pass++;
      }
    }
    num_overloaded_blocks = num_overloaded_blocks_before_pass;

    // prefix sum part weights and gains. (might incorporate parallel version if this takes too long)
    Gain best_gain = 0, gain_sum = 0;
    size_t best_index = 0;
    for (size_t pos = 0; pos < num_moves; ++pos) {
      const Move& m = moves[pos];
      num_overloaded_blocks -= (part_weights[m.from] > max_part_weights[m.from] &&
                                part_weights[m.from] - phg.nodeWeight(m.node) <= max_part_weights[m.from]);
      num_overloaded_blocks += (part_weights[m.to] <= max_part_weights[m.to] &&
                                part_weights[m.to] + phg.nodeWeight(m.node) > max_part_weights[m.to]);

      part_weights[m.from] -= phg.nodeWeight(m.node);
      part_weights[m.to] += phg.nodeWeight(m.node);
      gain_sum += m.gain;
      if (num_overloaded_blocks <= num_overloaded_blocks_before_pass && gain_sum >= best_gain) {
        best_index = pos + 1;
        best_gain = gain_sum;
      }
    }

    Gain attributed_gain = applyMovesIf(phg, moves.getData(), best_index, [&](size_t) { return true; });
    ASSERT(attributed_gain == best_gain); unused(attributed_gain);

    return best_gain;
  }

  INSTANTIATE_CLASS_WITH_TYPE_TRAITS(DeterministicLabelPropagationRefiner)

} // namespace mt_kahypar<|MERGE_RESOLUTION|>--- conflicted
+++ resolved
@@ -287,12 +287,8 @@
     return gain;
   }
 
-<<<<<<< HEAD
-  std::pair<Gain, bool> DeterministicLabelPropagationRefiner::applyMovesByMaximalPrefixesInBlockPairs(PartitionedHypergraph& phg) {
-=======
-  template<typename TypeTraits>
-  Gain DeterministicLabelPropagationRefiner<TypeTraits>::applyMovesByMaximalPrefixesInBlockPairs(PartitionedHypergraph& phg) {
->>>>>>> 9bbc98b6
+  template<typename TypeTraits>
+  std::pair<Gain, bool> DeterministicLabelPropagationRefiner<TypeTraits>::applyMovesByMaximalPrefixesInBlockPairs(PartitionedHypergraph& phg) {
     PartitionID k = phg.k();
     PartitionID max_key = k * k;
     auto index = [&](PartitionID b1, PartitionID b2) { return b1 * k + b2; };
@@ -329,13 +325,7 @@
 
     // swap_prefix[index(p1,p2)] stores the first position of moves to revert out of the sequence of moves from p1 to p2
     vec<size_t> swap_prefix(max_key, 0);
-<<<<<<< HEAD
     tbb::parallel_for(0UL, relevant_block_pairs.size(), [&](size_t bp_index) {
-=======
-    vec<int64_t> part_weight_deltas(k, 0);
-
-    tbb::parallel_for(UL(0), relevant_block_pairs.size(), [&](size_t bp_index) {
->>>>>>> 9bbc98b6
       // sort both directions by gain (alternative: gain / weight?)
       auto sort_by_gain_and_prefix_sum_node_weights = [&](PartitionID p1, PartitionID p2) {
         size_t begin = positions[index(p1, p2)], end = positions[index(p1, p2) + 1];
@@ -349,44 +339,6 @@
         parallel_prefix_sum(cumulative_node_weights.begin() + begin, cumulative_node_weights.begin() + end,
                             cumulative_node_weights.begin() + begin, std::plus<>(), 0);
       };
-<<<<<<< HEAD
-=======
-      const auto b = sorted_moves.begin();
-      size_t i = positions[index(p1, p2)], i_last = positions[index(p1, p2) + 1],
-              j = positions[index(p2, p1)], j_last = positions[index(p2, p1) + 1];
-      std::sort(b + i, b + i_last, comp);
-      std::sort(b + j, b + j_last, comp);
-
-
-      // get balanced swap prefix
-      HypernodeWeight budget_p1 = context.partition.max_part_weights[p1] - phg.partWeight(p1),
-                      budget_p2 = context.partition.max_part_weights[p2] - phg.partWeight(p2);
-      HypernodeWeight slack_p1 = budget_p1 / std::max(UL(1), involvements[p1]),
-                      slack_p2 = budget_p2 / std::max(UL(1), involvements[p2]);
-
-      int64_t balance = 0;
-      std::tuple<size_t, size_t, int64_t> best{0, 0, 0};
-
-      /*
-       * this can be parallelized as follows.
-       * 1. prefix sums of node weights over both move sequences
-       * 2. pick middle of larger sequence, binary search for its prefix sum in the smaller sequence
-       * 3. search for prefixes independently in both halves, and pick the better one
-       *
-       * in most cases we're expecting to take roughly as many moves as the size of the shorter sequence, from each of the sequences.
-       * can we bias the search towards that?
-       */
-
-      // gain > 0 first. alternate depending on balance
-      while (i < i_last && sorted_moves[i].gain > 0 && j < j_last && sorted_moves[j].gain > 0) {
-        if (balance < 0 || (balance == 0 && sorted_moves[i].gain > sorted_moves[j].gain)) {
-          // perform next move from p1 to p2
-          balance += phg.nodeWeight(sorted_moves[i++].node);
-        } else {
-          // perform next move from p2 to p1
-          balance -= phg.nodeWeight(sorted_moves[j++].node);
-        }
->>>>>>> 9bbc98b6
 
       PartitionID p1, p2;
       std::tie(p1, p2) = relevant_block_pairs[bp_index];
@@ -445,7 +397,8 @@
     return std::make_pair(actual_gain, revert_all);
   }
 
-  std::pair<size_t, size_t> DeterministicLabelPropagationRefiner::findBestPrefixesRecursive(
+  template<typename TypeTraits>
+  std::pair<size_t, size_t> DeterministicLabelPropagationRefiner<TypeTraits>::findBestPrefixesRecursive(
           size_t p1_begin, size_t p1_end, size_t p2_begin, size_t p2_end,
           size_t p1_invalid, size_t p2_invalid,
           HypernodeWeight lb_p1, HypernodeWeight ub_p2)
@@ -520,7 +473,8 @@
     }
   }
 
-  std::pair<size_t, size_t> DeterministicLabelPropagationRefiner::findBestPrefixesSequentially(
+  template<typename TypeTraits>
+  std::pair<size_t, size_t> DeterministicLabelPropagationRefiner<TypeTraits>::findBestPrefixesSequentially(
           size_t p1_begin, size_t p1_end, size_t p2_begin, size_t p2_end, size_t p1_inv, size_t p2_inv,
           HypernodeWeight lb_p1, HypernodeWeight ub_p2)
   {
@@ -642,11 +596,7 @@
 #endif
 
     // remove markers again
-<<<<<<< HEAD
     tbb::parallel_for(0UL, num_moves, [&](size_t pos) { move_pos_of_node[moves[pos].node] = invalid_move_id; });
-=======
-    tbb::parallel_for(UL(0), num_moves, [&](size_t pos) { move_pos_of_node[moves[pos].node] = invalid_pos; });
->>>>>>> 9bbc98b6
 
     // calculate number of overloaded blocks
     size_t num_overloaded_blocks_before_pass = 0, num_overloaded_blocks = 0;
@@ -686,5 +636,4 @@
   }
 
   INSTANTIATE_CLASS_WITH_TYPE_TRAITS(DeterministicLabelPropagationRefiner)
-
 } // namespace mt_kahypar