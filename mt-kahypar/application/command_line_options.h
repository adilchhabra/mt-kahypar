--- conflicted
+++ resolved
@@ -290,33 +290,29 @@
     (( initial_partitioning ? "i-r-fm-multitry-rounds" : "r-fm-multitry-rounds"),
     po::value<size_t>((initial_partitioning ? &context.initial_partitioning.refinement.fm.multitry_rounds :
       &context.refinement.fm.multitry_rounds))->value_name("<size_t>"),
-    "Number of multitry rounds. Default 4")
+    "Number of multitry rounds.")
     (( initial_partitioning ? "i-r-fm-perform-moves-global" : "r-fm-perform-moves-global"),
     po::value<bool>((initial_partitioning ? &context.initial_partitioning.refinement.fm.perform_moves_global :
       &context.refinement.fm.perform_moves_global))->value_name("<bool>"),
     "If true, than all moves performed during FM are immediatly visible to other local search.\n"
-    "Otherwise, only move sequences that yield an improvement are applied to the global hypergraph. Default false")
+    "Otherwise, only move sequences that yield an improvement are applied to the global hypergraph.")
     (( initial_partitioning ? "i-r-fm-seed-nodes" : "r-fm-seed-nodes"),
     po::value<size_t>((initial_partitioning ? &context.initial_partitioning.refinement.fm.num_seed_nodes :
       &context.refinement.fm.num_seed_nodes))->value_name("<size_t>"),
-    "Use a fraction of the number of nodes as the number of seed nodes instead of a constant number. Default false")
+    "Use a fraction of the number of nodes as the number of seed nodes instead of a constant number.")
      (( initial_partitioning ? "i-r-fm-revert-parallel" : "r-fm-revert-parallel"),
      po::value<bool>((initial_partitioning ? &context.initial_partitioning.refinement.fm.revert_parallel :
      &context.refinement.fm.revert_parallel))->value_name("<bool>"),
-     "Perform gain and balance recalculation, and reverting to best prefix in parallel. Default true")
+     "Perform gain and balance recalculation, and reverting to best prefix in parallel.")
      (( initial_partitioning ? "i-r-fm-rollback-balance-violation-factor" : "r-fm-rollback-balance-violation-factor"),
      po::value<double>((initial_partitioning ? &context.initial_partitioning.refinement.fm.rollback_balance_violation_factor :
      &context.refinement.fm.rollback_balance_violation_factor))->value_name("<double>"),
      "Used to relax or disable the balance constraint during the rollback phase of parallel FM."
-     "Set to 0 for disabling. Set to a value > 1.0 to multiply the max part weight with this value."
-<<<<<<< HEAD
-     "Default 1.0 (enabled, no relaxation)");
-=======
-     "Default 1.0 (enabled, no relaxation)")
+     "Set to 0 for disabling. Set to a value > 1.0 to multiply the max part weight with this value.")
      (( initial_partitioning ? "i-r-fm-min-improvement" : "r-fm-min-improvement"),
      po::value<double>((initial_partitioning ? &context.initial_partitioning.refinement.fm.min_improvement :
      &context.refinement.fm.min_improvement))->value_name("<double>"),
-     "Min improvement for FM. Default 0.005")
+     "Min improvement for FM.")
      (( initial_partitioning ? "i-r-fm-release-nodes" : "r-fm-release-nodes"),
      po::value<bool>((initial_partitioning ? &context.initial_partitioning.refinement.fm.release_nodes :
      &context.refinement.fm.release_nodes))->value_name("<bool>"),
@@ -324,8 +320,7 @@
      (( initial_partitioning ? "i-r-fm-obey-minimal-parallelism" : "r-fm-obey-minimal-parallelism"),
      po::value<bool>((initial_partitioning ? &context.initial_partitioning.refinement.fm.obey_minimal_parallelism :
      &context.refinement.fm.obey_minimal_parallelism))->value_name("<bool>"),
-     "If true, then parallel FM refinement stops if more than a certain number of threads are finished. Default false");
->>>>>>> 34810345
+     "If true, then parallel FM refinement stops if more than a certain number of threads are finished.");
   return options;
 }
 
