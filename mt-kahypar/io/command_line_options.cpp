--- conflicted
+++ resolved
@@ -83,11 +83,7 @@
             ("measure-detailed-uncontraction-timings",
              po::value<bool>(&context.partition.measure_detailed_uncontraction_timings)->value_name("<bool>")->default_value(
                      false),
-<<<<<<< HEAD
-             "If true, measure and show detailed timings uncoarsening.")
-=======
-             "If true, shows detailed timings for n-level uncontraction.")
->>>>>>> 8c22190f
+             "If true, measure and show detailed timings for n-level uncontraction.")
             ("show-memory-consumption",
              po::value<bool>(&context.partition.show_memory_consumption)->value_name("<bool>")->default_value(false),
              "If true, shows detailed information on how much memory was allocated and how memory was reused throughout partitioning.")
