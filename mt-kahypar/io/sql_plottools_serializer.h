/*******************************************************************************
 * This file is part of KaHyPar.
 *
 * Copyright (C) 2014-2016 Sebastian Schlag <sebastian.schlag@kit.edu>
 *
 * KaHyPar is free software: you can redistribute it and/or modify
 * it under the terms of the GNU General Public License as published by
 * the Free Software Foundation, either version 3 of the License, or
 * (at your option) any later version.
 *
 * KaHyPar is distributed in the hope that it will be useful,
 * but WITHOUT ANY WARRANTY; without even the implied warranty of
 * MERCHANTABILITY or FITNESS FOR A PARTICULAR PURPOSE.  See the
 * GNU General Public License for more details.
 *
 * You should have received a copy of the GNU General Public License
 * along with KaHyPar.  If not, see <http://www.gnu.org/licenses/>.
 *
 ******************************************************************************/

#pragma once
#include <array>
#include <chrono>
#include <sstream>
#include <string>

#include "mt-kahypar/definitions.h"
#include "mt-kahypar/partition/context.h"
#include "mt-kahypar/partition/metrics.h"
#include "mt-kahypar/utils/initial_partitioning_stats.h"
#include "mt-kahypar/utils/stats.h"
#include "mt-kahypar/utils/timer.h"

namespace mt_kahypar {
namespace io {
namespace serializer {

static inline std::string serialize(const PartitionedHypergraph& hypergraph,
                                    const Context& context,
                                    const std::chrono::duration<double>& elapsed_seconds) {
  if (context.partition.sp_process_output) {
    std::stringstream oss;
    oss << "RESULT"
        << " algorithm=" << context.algorithm_name
        << " graph=" << context.partition.graph_filename.substr(
      context.partition.graph_filename.find_last_of('/') + 1)
        << " numHNs=" << hypergraph.initialNumNodes()
        << " numHEs=" << hypergraph.initialNumEdges()
        << " paradigm=" << context.partition.paradigm
        << " mode=" << context.partition.mode
        << " objective=" << context.partition.objective
        << " k=" << context.partition.k
        << " epsilon=" << context.partition.epsilon
        << " seed=" << context.partition.seed
        << " hyperedge_size_threshold=" << context.partition.hyperedge_size_threshold
        << " time_limit=" << context.partition.time_limit
        << " perfect_balance_part_weight=" << context.partition.perfect_balance_part_weights[0]
        << " max_part_weight=" << context.partition.max_part_weights[0]
        << " total_graph_weight=" << hypergraph.totalWeight()
        << " use_community_detection=" << std::boolalpha << context.preprocessing.use_community_detection
        << " community_edge_weight_function=" << context.preprocessing.community_detection.edge_weight_function
        << " community_max_pass_iterations=" << context.preprocessing.community_detection.max_pass_iterations
        << " community_min_vertex_move_fraction=" << context.preprocessing.community_detection.min_vertex_move_fraction
        << " community_vertex_degree_sampling_threshold=" << context.preprocessing.community_detection.vertex_degree_sampling_threshold
        << " coarsening_algorithm=" << context.coarsening.algorithm
        << " coarsening_contraction_limit_multiplier=" << context.coarsening.contraction_limit_multiplier
        << " coarsening_use_adaptive_edge_size=" << std::boolalpha << context.coarsening.use_adaptive_edge_size
        << " coarsening_use_adaptive_max_allowed_node_weight=" << std::boolalpha << context.coarsening.use_adaptive_max_allowed_node_weight
        << " coarsening_max_allowed_weight_fraction=" << context.coarsening.max_allowed_weight_fraction
        << " coarsening_adaptive_node_weight_shrink_factor_threshold=" << context.coarsening.adaptive_node_weight_shrink_factor_threshold
        << " coarsening_max_allowed_weight_multiplier=" << context.coarsening.max_allowed_weight_multiplier
        << " coarsening_minimum_shrink_factor=" << context.coarsening.minimum_shrink_factor
        << " coarsening_maximum_shrink_factor=" << context.coarsening.maximum_shrink_factor
        << " coarsening_max_allowed_node_weight=" << context.coarsening.max_allowed_node_weight
        << " coarsening_vertex_degree_sampling_threshold=" << context.coarsening.vertex_degree_sampling_threshold
        << " coarsening_contraction_limit=" << context.coarsening.contraction_limit
        << " rating_function=" << context.coarsening.rating.rating_function
        << " rating_heavy_node_penalty_policy=" << context.coarsening.rating.heavy_node_penalty_policy
        << " rating_acceptance_policy=" << context.coarsening.rating.acceptance_policy
        << " initial_partitioning_mode=" << context.initial_partitioning.mode
        << " initial_partitioning_runs=" << context.initial_partitioning.runs
        << " initial_partitioning_use_adaptive_epsilon=" << std::boolalpha << context.initial_partitioning.use_adaptive_epsilon
        << " initial_partitioning_perform_fm_refinement=" << std::boolalpha << context.initial_partitioning.perform_fm_refinement
        << " initial_partitioning_lp_maximum_iterations=" << context.initial_partitioning.lp_maximum_iterations
        << " initial_partitioning_lp_initial_block_size=" << context.initial_partitioning.lp_initial_block_size
        << " sparsification_use_degree_zero_contractions=" << std::boolalpha << context.sparsification.use_degree_zero_contractions
        << " sparsification_use_heavy_net_removal=" << std::boolalpha << context.sparsification.use_heavy_net_removal
        << " sparsification_use_similiar_net_removal=" << std::boolalpha << context.sparsification.use_similiar_net_removal
        << " sparsification_hyperedge_pin_weight_fraction=" << context.sparsification.hyperedge_pin_weight_fraction
        << " sparsification_max_hyperedge_pin_weight=" << context.sparsification.max_hyperedge_pin_weight
        << " sparsification_min_hash_footprint_size=" << context.sparsification.min_hash_footprint_size
        << " sparsification_jaccard_threshold=" << context.sparsification.jaccard_threshold
        << " sparsification_similiar_net_combiner_strategy=" << context.sparsification.similiar_net_combiner_strategy
        << " refine_until_no_improvement=" << std::boolalpha << context.refinement.refine_until_no_improvement
        << " lp_algorithm=" << context.refinement.label_propagation.algorithm
        << " lp_maximum_iterations=" << context.refinement.label_propagation.maximum_iterations
        << " lp_rebalancing=" << std::boolalpha << context.refinement.label_propagation.rebalancing
        << " lp_hyperedge_size_activation_threshold=" << context.refinement.label_propagation.hyperedge_size_activation_threshold
        << " fm_algorithm=" << context.refinement.fm.algorithm
        << " fm_multitry_rounds=" << context.refinement.fm.multitry_rounds
        << " fm_perform_moves_global=" << std::boolalpha << context.refinement.fm.perform_moves_global
        << " fm_revert_parallel=" << std::boolalpha << context.refinement.fm.revert_parallel
        << " fm_rollback_balance_violation_factor" << context.refinement.fm.rollback_balance_violation_factor
<<<<<<< HEAD
=======
        << " fm_min_improvement" << context.refinement.fm.min_improvement
        << " fm_release_nodes" << context.refinement.fm.release_nodes
>>>>>>> 34810345
        << " fm_num_seed_nodes=" << context.refinement.fm.num_seed_nodes
        << " fm_shuffle=" << std::boolalpha << context.refinement.fm.shuffle
        << " fm_obey_minimal_parallelism=" << std::boolalpha << context.refinement.fm.obey_minimal_parallelism
        << " num_threads=" << context.shared_memory.num_threads
        << " use_localized_random_shuffle=" << std::boolalpha << context.shared_memory.use_localized_random_shuffle
        << " shuffle_block_size=" << context.shared_memory.shuffle_block_size;

    // Metrics
    if ( hypergraph.initialNumEdges() > 0 ) {
      oss << " cut=" << metrics::hyperedgeCut(hypergraph)
          << " soed=" << metrics::soed(hypergraph)
          << " km1=" << metrics::km1(hypergraph)
          << " imbalance=" << metrics::imbalance(hypergraph, context);
    }
    oss << " totalPartitionTime=" << elapsed_seconds.count();

    // Timings
    utils::Timer::instance(context.partition.show_detailed_timings).serialize(oss);

    // Stats
    oss << utils::Stats::instance();

    // Initial Partitioning Stats
    oss << utils::InitialPartitioningStats::instance();

    return oss.str();
  }
  return "";
}
}  // namespace serializer
}  // namespace io
}  // namespace mt_kahypar<|MERGE_RESOLUTION|>--- conflicted
+++ resolved
@@ -101,11 +101,8 @@
         << " fm_perform_moves_global=" << std::boolalpha << context.refinement.fm.perform_moves_global
         << " fm_revert_parallel=" << std::boolalpha << context.refinement.fm.revert_parallel
         << " fm_rollback_balance_violation_factor" << context.refinement.fm.rollback_balance_violation_factor
-<<<<<<< HEAD
-=======
         << " fm_min_improvement" << context.refinement.fm.min_improvement
         << " fm_release_nodes" << context.refinement.fm.release_nodes
->>>>>>> 34810345
         << " fm_num_seed_nodes=" << context.refinement.fm.num_seed_nodes
         << " fm_shuffle=" << std::boolalpha << context.refinement.fm.shuffle
         << " fm_obey_minimal_parallelism=" << std::boolalpha << context.refinement.fm.obey_minimal_parallelism
