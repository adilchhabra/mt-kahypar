--- conflicted
+++ resolved
@@ -182,11 +182,7 @@
 class TBBPrefixSum {
 
  public:
-<<<<<<< HEAD
-  explicit TBBPrefixSum(parallel::scalable_vector<T>& data) :
-=======
   TBBPrefixSum(V<T>& data) :
->>>>>>> cadddb90
     _sum(0),
     _data(data) { }
 
