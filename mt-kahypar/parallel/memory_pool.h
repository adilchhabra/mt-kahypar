--- conflicted
+++ resolved
@@ -323,41 +323,32 @@
   char* request_unused_mem_chunk(const size_t num_elements,
                                  const size_t size,
                                  const bool align_with_page_size = true) {
-<<<<<<< HEAD
     if ( _is_initialized ) {
       DBG << "Request unused memory chunk of"
           << size_in_megabyte(num_elements * size) << "MB";
       const size_t size_in_bytes = num_elements * size;
-      if ( _use_unused_memory_chunks &&
-          ( !_use_minimum_allocation_size || size_in_bytes > MINIMUM_ALLOCATION_SIZE ) ) {
+      if (_use_unused_memory_chunks &&
+          (!_use_minimum_allocation_size || size_in_bytes > MINIMUM_ALLOCATION_SIZE)) {
         std::shared_lock<std::shared_timed_mutex> lock(_memory_mutex);
         const size_t n = _active_memory_chunks.size();
-=======
-    DBG << "Request unused memory chunk of"
-        << size_in_megabyte(num_elements * size) << "MB";
-    const size_t size_in_bytes = num_elements * size;
-    if ( _use_unused_memory_chunks &&
-         ( !_use_minimum_allocation_size || size_in_bytes > MINIMUM_ALLOCATION_SIZE ) ) {
-      std::shared_lock<std::shared_timed_mutex> lock(_memory_mutex);
-      const size_t n = _active_memory_chunks.size();
-      if ( n > 0 ) {
->>>>>>> 74102784
-        const size_t end = _next_active_memory_chunk.load() % n;
-        const size_t start = ( end + 1 ) % n;
-        for ( size_t i = start; ; i = (i + 1) % n ) {
-          size_t memory_id = _active_memory_chunks[i];
-          ASSERT(memory_id < _memory_chunks.size());
-          char* data = _memory_chunks[memory_id].request_unused_chunk(
-            size_in_bytes, align_with_page_size ? _page_size : 1UL);
-          if ( data ) {
-            DBG << "Memory chunk request for an unsed memory chunk was successful";
-            if ( _use_round_robin_assignment ) {
-              ++_next_active_memory_chunk;
+        if (n > 0) {
+          const size_t end = _next_active_memory_chunk.load() % n;
+          const size_t start = (end + 1) % n;
+          for (size_t i = start;; i = (i + 1) % n) {
+            size_t memory_id = _active_memory_chunks[i];
+            ASSERT(memory_id < _memory_chunks.size());
+            char *data = _memory_chunks[memory_id].request_unused_chunk(
+                    size_in_bytes, align_with_page_size ? _page_size : 1UL);
+            if (data) {
+              DBG << "Memory chunk request for an unsed memory chunk was successful";
+              if (_use_round_robin_assignment) {
+                ++_next_active_memory_chunk;
+              }
+              return data;
             }
-            return data;
-          }
-          if ( i == end ) {
-            break;
+            if (i == end) {
+              break;
+            }
           }
         }
       }
